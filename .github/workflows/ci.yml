name: WS Python SDK Build and Publish
on:
  push:
    branches:
      - '**'
    tags:
      - '*'
  schedule:
    - cron: '0 4 * * 6'
jobs:
  build-and-publish:
    runs-on: ubuntu-latest
    env:
      TOOL_NAME: sdk
    strategy:
      matrix:
        python-version: [3.7, 3.8, 3.9]
    steps:
      - name: Set Environment Variables
        run: |
          echo "TOOL_DIR=ws_$TOOL_NAME" >> $GITHUB_ENV
          if [[ $GITHUB_REF == refs/tags/* ]]; then
            echo "VERSION=$(echo ${{github.ref}} |  sed -r 's/^[\/a-zA-z-]+//')" >> $GITHUB_ENV
            if [[ $VERSION == *@(a|b)* ]]; then
<<<<<<< HEAD
              PRERELEASE=true >> $GITHUB_ENV
=======
              "RELEASE=false" >> $GITHUB_ENV
>>>>>>> 2911304b
            else:
              "RELEASE=true" >> $GITHUB_ENV
            fi
          else
            echo "VERSION=0.0.0_ci0" >> $GITHUB_ENV
          fi
          echo "RELEASE{}?:" ${{ env.RELEASE }}
      - uses: actions/checkout@v2
      - uses: UnicornGlobal/trufflehog-actions-scan@master
        with:
          branch: ${{ github.head_ref }}
      - name: Set up Python ${{ matrix.python-version }}
        uses: actions/setup-python@v2
        with:
          python-version: ${{ matrix.python-version }}
      - name: Install dependencies
        run: |
          python -m pip install --upgrade pip
          pip install flake8 mock wheel spdx-tools
          pip install -r requirements.txt
      - name: Lint with flake8
        run: |
          # stop the build if there are Python syntax errors or undefined names
          flake8 . --count --select=E9,F63,F7,F82 --show-source --statistics --ignore=E501,F841
          # exit-zero treats all errors as warnings. The GitHub editor is 127 chars wide
          flake8 . --count --exit-zero --max-complexity=10 --max-line-length=127 --statistics
      - name: Unittesting
        env:
          WS_USER_KEY: ${{ secrets.WS_USER_KEY }}
          WS_ORG_TOKEN: ${{ secrets.WS_ORG_TOKEN }}
        run: python -m unittest
      - name: Create Wheel Package
        run: python setup.py bdist_wheel
      - name: Install Wheel package
        run: pip install dist/${{ env.TOOL_DIR }}-${{ env.VERSION }}-py3-none-any.whl
      - uses: ncipollo/release-action@v1
        if: startsWith(github.ref, 'refs/tags/v')
        with:
          artifacts: dist/${{ env.TOOL_DIR }}-${{ env.VERSION }}-py3-none-any.whl
          allowUpdates: true
          token: ${{ secrets.GITHUB_TOKEN }}
          prerelease: ${{ env.RELEASE == 'false' }}
      - name: Publish to Test PyPI
        if: startsWith(github.ref, 'refs/tags/test-v')
        uses: pypa/gh-action-pypi-publish@release/v1
        with:
          skip_existing: true
          user: __token__
          password: ${{ secrets.TEST_PYPI_API_TOKEN }}
          repository_url: https://test.pypi.org/legacy/
      - name: Publish to PyPI
        if: startsWith(github.ref, 'refs/tags/v')
        uses: pypa/gh-action-pypi-publish@release/v1
        with:
          skip_existing: true
          user: __token__
          password: ${{ secrets.PYPI_API_TOKEN }}
      - name: Publish to Confluence - Internal
        if: env.RELEASE == 'true'
        uses: cupcakearmy/confluence-markdown-sync@v1
        with:
          from: README.md
          to: 1871085650
          cloud: whitesource
          user: ${{ secrets.CONFLUENCE_USER }}
          token: ${{ secrets.CONFLUENCE_TOKEN }}
      - name: Publish to Confluence - Public
<<<<<<< HEAD
        if: env.RELEASE == 'true'
=======
        if: ${{ env.RELEASE == true }}
>>>>>>> 2911304b
        uses: cupcakearmy/confluence-markdown-sync@v1
        with:
          from: README.md
          to: 2319384602
          cloud: whitesource
          user: ${{ secrets.CONFLUENCE_USER }}
          token: ${{ secrets.CONFLUENCE_TOKEN }}<|MERGE_RESOLUTION|>--- conflicted
+++ resolved
@@ -19,21 +19,18 @@
       - name: Set Environment Variables
         run: |
           echo "TOOL_DIR=ws_$TOOL_NAME" >> $GITHUB_ENV
-          if [[ $GITHUB_REF == refs/tags/* ]]; then
+          if [[ $GITHUB_REF == refs/tags/v* ]]; then
             echo "VERSION=$(echo ${{github.ref}} |  sed -r 's/^[\/a-zA-z-]+//')" >> $GITHUB_ENV
             if [[ $VERSION == *@(a|b)* ]]; then
-<<<<<<< HEAD
-              PRERELEASE=true >> $GITHUB_ENV
-=======
-              "RELEASE=false" >> $GITHUB_ENV
->>>>>>> 2911304b
+              echo "RELEASE=false" >> $GITHUB_ENV
             else:
-              "RELEASE=true" >> $GITHUB_ENV
+              echo "RELEASE=true" >> $GITHUB_ENV
             fi
           else
             echo "VERSION=0.0.0_ci0" >> $GITHUB_ENV
           fi
-          echo "RELEASE{}?:" ${{ env.RELEASE }}
+          echo "VERSION: ${{ env.VERSION }}"
+          echo "RELEASE: ${{ env.RELEASE }}"
       - uses: actions/checkout@v2
       - uses: UnicornGlobal/trufflehog-actions-scan@master
         with:
@@ -85,7 +82,7 @@
           user: __token__
           password: ${{ secrets.PYPI_API_TOKEN }}
       - name: Publish to Confluence - Internal
-        if: env.RELEASE == 'true'
+        if: ${{ env.RELEASE }}
         uses: cupcakearmy/confluence-markdown-sync@v1
         with:
           from: README.md
@@ -94,11 +91,7 @@
           user: ${{ secrets.CONFLUENCE_USER }}
           token: ${{ secrets.CONFLUENCE_TOKEN }}
       - name: Publish to Confluence - Public
-<<<<<<< HEAD
-        if: env.RELEASE == 'true'
-=======
-        if: ${{ env.RELEASE == true }}
->>>>>>> 2911304b
+        if: ${{ env.RELEASE }}
         uses: cupcakearmy/confluence-markdown-sync@v1
         with:
           from: README.md
