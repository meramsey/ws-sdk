name: WS Python SDK Build and Publish
on:
  push:
    branches:
      - '**'
    tags:
      - '*'
  schedule:
    - cron: '0 4 * * 6'
jobs:
  build-and-publish:
    runs-on: ubuntu-latest
    env:
      TOOL_NAME: sdk
    strategy:
      matrix:
        python-version: [3.7, 3.8, 3.9]
    steps:
      - name: Set Environment Variables
        run: |
          echo "TOOL_DIR=ws_$TOOL_NAME" >> $GITHUB_ENV
          if [[ $GITHUB_REF == refs/tags/v* ]]; then
            echo "VERSION=$(echo ${{github.ref}} |  sed -r 's/^[\/a-zA-z-]+//')" >> $GITHUB_ENV
            if [[ $VERSION == *@(a|b)* ]]; then
              echo "RELEASE=false" >> $GITHUB_ENV
            else:
              echo "RELEASE=true" >> $GITHUB_ENV
            fi
          else
            echo "VERSION=0.0.0_ci0" >> $GITHUB_ENV
          fi
<<<<<<< HEAD
          echo "VERSION: $env.VERSION"
          echo "RELEASE: $env.RELEASE"
=======
          echo "VERSION: ${{ env.VERSION }}"
          echo "RELEASE: ${{ env.RELEASE }}"
>>>>>>> f1af9d62
      - uses: actions/checkout@v2
      - uses: UnicornGlobal/trufflehog-actions-scan@master
        with:
          branch: ${{ github.head_ref }}
      - name: Set up Python ${{ matrix.python-version }}
        uses: actions/setup-python@v2
        with:
          python-version: ${{ matrix.python-version }}
      - name: Install dependencies
        run: |
          python -m pip install --upgrade pip
          pip install flake8 mock wheel spdx-tools
          pip install -r requirements.txt
      - name: Lint with flake8
        run: |
          # stop the build if there are Python syntax errors or undefined names
          flake8 . --count --select=E9,F63,F7,F82 --show-source --statistics --ignore=E501,F841
          # exit-zero treats all errors as warnings. The GitHub editor is 127 chars wide
          flake8 . --count --exit-zero --max-complexity=10 --max-line-length=127 --statistics
      - name: Unittesting
        env:
          WS_USER_KEY: ${{ secrets.WS_USER_KEY }}
          WS_ORG_TOKEN: ${{ secrets.WS_ORG_TOKEN }}
        run: python -m unittest
      - name: Create Wheel Package
        run: python setup.py bdist_wheel
      - name: Install Wheel package
        run: pip install dist/${{ env.TOOL_DIR }}-${{ env.VERSION }}-py3-none-any.whl
      - uses: ncipollo/release-action@v1
        if: startsWith(github.ref, 'refs/tags/v')
        with:
          artifacts: dist/${{ env.TOOL_DIR }}-${{ env.VERSION }}-py3-none-any.whl
          allowUpdates: true
          token: ${{ secrets.GITHUB_TOKEN }}
          prerelease: ${{ env.RELEASE == 'false' }}
      - name: Publish to Test PyPI
        if: startsWith(github.ref, 'refs/tags/test-v')
        uses: pypa/gh-action-pypi-publish@release/v1
        with:
          skip_existing: true
          user: __token__
          password: ${{ secrets.TEST_PYPI_API_TOKEN }}
          repository_url: https://test.pypi.org/legacy/
      - name: Publish to PyPI
        if: startsWith(github.ref, 'refs/tags/v')
        uses: pypa/gh-action-pypi-publish@release/v1
        with:
          skip_existing: true
          user: __token__
          password: ${{ secrets.PYPI_API_TOKEN }}
      - name: Publish to Confluence - Internal
<<<<<<< HEAD
        if: ${{ env.RELEASE == 'true' }}
=======
        if: ${{ env.RELEASE }}
>>>>>>> f1af9d62
        uses: cupcakearmy/confluence-markdown-sync@v1
        with:
          from: README.md
          to: 1871085650
          cloud: whitesource
          user: ${{ secrets.CONFLUENCE_USER }}
          token: ${{ secrets.CONFLUENCE_TOKEN }}
      - name: Publish to Confluence - Public
        if: ${{ env.RELEASE }}
        uses: cupcakearmy/confluence-markdown-sync@v1
        with:
          from: README.md
          to: 2319384602
          cloud: whitesource
          user: ${{ secrets.CONFLUENCE_USER }}
          token: ${{ secrets.CONFLUENCE_TOKEN }}<|MERGE_RESOLUTION|>--- conflicted
+++ resolved
@@ -18,24 +18,16 @@
     steps:
       - name: Set Environment Variables
         run: |
+          echo "RELEASE=false" >> $GITHUB_ENV
           echo "TOOL_DIR=ws_$TOOL_NAME" >> $GITHUB_ENV
           if [[ $GITHUB_REF == refs/tags/v* ]]; then
             echo "VERSION=$(echo ${{github.ref}} |  sed -r 's/^[\/a-zA-z-]+//')" >> $GITHUB_ENV
-            if [[ $VERSION == *@(a|b)* ]]; then
-              echo "RELEASE=false" >> $GITHUB_ENV
-            else:
+            if [[ $VERSION != *@(a|b)* ]]; then
               echo "RELEASE=true" >> $GITHUB_ENV
             fi
           else
             echo "VERSION=0.0.0_ci0" >> $GITHUB_ENV
           fi
-<<<<<<< HEAD
-          echo "VERSION: $env.VERSION"
-          echo "RELEASE: $env.RELEASE"
-=======
-          echo "VERSION: ${{ env.VERSION }}"
-          echo "RELEASE: ${{ env.RELEASE }}"
->>>>>>> f1af9d62
       - uses: actions/checkout@v2
       - uses: UnicornGlobal/trufflehog-actions-scan@master
         with:
@@ -87,11 +79,7 @@
           user: __token__
           password: ${{ secrets.PYPI_API_TOKEN }}
       - name: Publish to Confluence - Internal
-<<<<<<< HEAD
         if: ${{ env.RELEASE == 'true' }}
-=======
-        if: ${{ env.RELEASE }}
->>>>>>> f1af9d62
         uses: cupcakearmy/confluence-markdown-sync@v1
         with:
           from: README.md
@@ -100,7 +88,7 @@
           user: ${{ secrets.CONFLUENCE_USER }}
           token: ${{ secrets.CONFLUENCE_TOKEN }}
       - name: Publish to Confluence - Public
-        if: ${{ env.RELEASE }}
+        if: ${{ env.RELEASE == 'true' }}
         uses: cupcakearmy/confluence-markdown-sync@v1
         with:
           from: README.md
