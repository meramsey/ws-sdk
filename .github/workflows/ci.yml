name: WS Python SDK Build and Publish
on:
  push:
    branches:
      - '**'
    tags:
      - '*'
  schedule:
    - cron: '0 4 * * 6'
jobs:
  build-and-publish:
    runs-on: ubuntu-latest
    env:
      TOOL_NAME: ws_sdk
    strategy:
      matrix:
        python-version: [3.7, 3.8, 3.9]
    steps:
      - name: Set Environment Variables
        run: |
          echo "RELEASE=false" >> $GITHUB_ENV
<<<<<<< HEAD
          echo "VERSION=0.0.0.ci0" >> $GITHUB_ENV
          echo "TOOL_DIR=$TOOL_NAME" >> $GITHUB_ENV
=======
          echo "TOOL_DIR=ws_$TOOL_NAME" >> $GITHUB_ENV
>>>>>>> 741a8cfb
          if [[ $GITHUB_REF == refs/tags/v* ]]; then
            echo "VERSION=$(echo ${{github.ref}} |  sed -r 's/^[\/a-zA-z-]+//')" >> $GITHUB_ENV
            if [[ $VERSION != *@(a|b)* ]]; then
              echo "RELEASE=true" >> $GITHUB_ENV
            fi
          fi
      - uses: actions/checkout@v2
      - uses: UnicornGlobal/trufflehog-actions-scan@master
        with:
          branch: ${{ github.head_ref }}
      - name: Set up Python ${{ matrix.python-version }}
        uses: actions/setup-python@v2
        with:
          python-version: ${{ matrix.python-version }}
      - name: Install dependencies
        run: |
          python -m pip install --upgrade pip
          pip install flake8 mock wheel spdx-tools
          pip install -r requirements.txt
      - name: Lint with flake8
        run: |
          # stop the build if there are Python syntax errors or undefined names
          flake8 . --count --select=E9,F63,F7,F82 --show-source --statistics --ignore=E501,F841
          # exit-zero treats all errors as warnings. The GitHub editor is 127 chars wide
          flake8 . --count --exit-zero --max-complexity=10 --max-line-length=127 --statistics
      - name: Unittesting
        env:
          WS_USER_KEY: ${{ secrets.WS_USER_KEY }}
          WS_ORG_TOKEN: ${{ secrets.WS_ORG_TOKEN }}
        run: python -m unittest
      - name: Create Wheel Package
        run: python setup.py bdist_wheel
      - name: Install Wheel package
        run: pip install dist/${{ env.TOOL_DIR }}-${{ env.VERSION }}-py3-none-any.whl
      - uses: ncipollo/release-action@v1
        if: startsWith(github.ref, 'refs/tags/v')
        with:
          artifacts: dist/${{ env.TOOL_DIR }}-${{ env.VERSION }}-py3-none-any.whl
          allowUpdates: true
          token: ${{ secrets.GITHUB_TOKEN }}
          prerelease: ${{ env.RELEASE != true }}
      - name: Publish to Test PyPI
        if: startsWith(github.ref, 'refs/tags/test-v')
        uses: pypa/gh-action-pypi-publish@release/v1
        with:
          skip_existing: true
          user: __token__
          password: ${{ secrets.TEST_PYPI_API_TOKEN }}
          repository_url: https://test.pypi.org/legacy/
      - name: Publish to PyPI
        if: startsWith(github.ref, 'refs/tags/v')
        uses: pypa/gh-action-pypi-publish@release/v1
        with:
          skip_existing: true
          user: __token__
          password: ${{ secrets.PYPI_API_TOKEN }}
      - name: Publish to Confluence - Internal
<<<<<<< HEAD
        if: ${{ env.RELEASE == true }}
=======
        if: ${{ env.RELEASE == 'true' }}
>>>>>>> 741a8cfb
        uses: cupcakearmy/confluence-markdown-sync@v1
        with:
          from: README.md
          to: 1871085650
          cloud: whitesource
          user: ${{ secrets.CONFLUENCE_USER }}
          token: ${{ secrets.CONFLUENCE_TOKEN }}
      - name: Publish to Confluence - Public
        if: ${{ env.RELEASE == 'true' }}
        uses: cupcakearmy/confluence-markdown-sync@v1
        with:
          from: README.md
          to: 2319384602
          cloud: whitesource
          user: ${{ secrets.CONFLUENCE_USER }}
          token: ${{ secrets.CONFLUENCE_TOKEN }}<|MERGE_RESOLUTION|>--- conflicted
+++ resolved
@@ -19,12 +19,8 @@
       - name: Set Environment Variables
         run: |
           echo "RELEASE=false" >> $GITHUB_ENV
-<<<<<<< HEAD
           echo "VERSION=0.0.0.ci0" >> $GITHUB_ENV
           echo "TOOL_DIR=$TOOL_NAME" >> $GITHUB_ENV
-=======
-          echo "TOOL_DIR=ws_$TOOL_NAME" >> $GITHUB_ENV
->>>>>>> 741a8cfb
           if [[ $GITHUB_REF == refs/tags/v* ]]; then
             echo "VERSION=$(echo ${{github.ref}} |  sed -r 's/^[\/a-zA-z-]+//')" >> $GITHUB_ENV
             if [[ $VERSION != *@(a|b)* ]]; then
@@ -82,11 +78,7 @@
           user: __token__
           password: ${{ secrets.PYPI_API_TOKEN }}
       - name: Publish to Confluence - Internal
-<<<<<<< HEAD
         if: ${{ env.RELEASE == true }}
-=======
-        if: ${{ env.RELEASE == 'true' }}
->>>>>>> 741a8cfb
         uses: cupcakearmy/confluence-markdown-sync@v1
         with:
           from: README.md
