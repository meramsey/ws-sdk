import json
import uuid
from copy import copy
from datetime import datetime
from logging import getLogger
from time import sleep
from typing import Union
import requests
from requests.adapters import HTTPAdapter

from external_search.search import ExtSearch
from ws_sdk import ws_utilities
from ws_sdk._version import __version__, __tool_name__
from ws_sdk.ws_constants import *
from ws_sdk.ws_errors import *


logger = getLogger(__name__)


class WSApp:
    class Decorators:
        @classmethod
        def report_metadata(cls, **kwargs_metadata):
            def decorator(function):
                def wrapper(*args, **kwargs):
                    if len(args) == 2 and args[1] in ReportsMetaData.REPORTS_META_DATA:
                        return kwargs_metadata.get(args[1])
                    else:
                        return function.__call__(*args, **kwargs)

                return wrapper

            return decorator

        @classmethod
        def check_permission(cls, permissions: list):  # Decorator to enforce WS scope token types
            def decorator(function):
                def wrapper(*args, **kwargs):
                    def __get_token_type__():  # Internal method to get token_type from args or kwargs
                        token_type = kwargs.get('token_type')
                        if token_type is None:
                            try:
                                token_type = args[0].token_type
                            except IndexError:
                                logger.exception("Unable to discover token type")
                                raise WsSdkServerTokenTypeError
                        return token_type

                    if __get_token_type__() in permissions:
                        return function.__call__(*args, **kwargs)
                    else:
                        logger.error(f"Token Type: {args[0].token_type} is unsupported to execute: {function.__name__}")

                return wrapper

            return decorator

    @classmethod
    def get_reports_meta_data(cls, scope: str = None) -> list:
        """
        Function to return report functions based on metadata on the function
        :param cls:
        :param scope: Whether to filter reports based on scope (i.e. which reports can run on project level)
        :return: list of NamedTuples containing function name and function.
        """
        report_funcs = list()
        class_dict = dict(WSApp.__dict__)
        for f in class_dict.items():
            if cls.Decorators.report_metadata.__name__ in str(f[1]) and (not scope or scope in f[1](None, ReportsMetaData.REPORT_SCOPE)):
                report_funcs.append(
                    ReportsMetaData(name=f[0].replace('get_', ''), bin_sfx=f[1](None, ReportsMetaData.REPORT_BIN_TYPE), func=f[1]))

        return report_funcs

    @classmethod
    def get_report_types(cls, scope: str = None) -> list:
        """
        Method to return report types based on metadata on the function
        :param cls:
        :param scope: Whether to filter based on scope
        :return: list of report names (without get_ function prefix)
        """
        return [f.name for f in cls.get_reports_meta_data(scope)]

    def __init__(self,
                 user_key: str,
                 token: str,
                 url: str = None,
                 token_type: str = ScopeTypes.ORGANIZATION,
                 timeout: int = CONN_TIMEOUT,
                 resp_format: str = "json",
                 tool_details: tuple = (f"ps-{__tool_name__.replace('_','-')}", __version__),
                 **kwargs
                 ):
        """WhiteSource Python SDK
        :api_url: URL for the API to access (e.g. saas.whitesourcesoftware.com)
        :user_key: User Key to use
        :token: Token of scope
        :token_type: Scope Type (organization, product, project)
        :tool_details Tool name and version to include in Body and Header of API requests
        """
        self.user_key = user_key
        self.token = token
        self.token_type = token_type
        self.timeout = timeout
        self.resp_format = resp_format
        self.session = requests.session()
        adapter = HTTPAdapter(pool_connections=100, pool_maxsize=100, max_retries=retry_strategy)
        self.session.mount(prefix='https://', adapter=adapter)
        self.url = ws_utilities.get_full_ws_url(url)
        self.api_url = self.url + API_URL_SUFFIX
        self.header_tool_details = {"agent": tool_details[0], "agentVersion": tool_details[1]}
        self.headers = {**WS_HEADERS,
                        **self.header_tool_details,
                        'ctxId': uuid.uuid1().__str__()}
        self.scope_contains = set()

        if not ws_utilities.is_token(self.user_key):
            raise WsSdkTokenError(self.user_key)

    @property
    def spdx_lic_dict(self):
        return ws_utilities.get_spdx_license_dict()

    def set_token_in_body(self,
                          token: Union[str, tuple] = None) -> (str, dict):
        """
        Determines the token, its type and add into to the request body
        :param token:
        :return: tuple of token_type as string and kv_dict - dictionary
        :rtype: tuple
        """
        kv_dict = {}
        if token is None:
            token_type = self.token_type
            kv_dict[TOKEN_TYPES_MAPPING[token_type]] = self.token
        elif isinstance(token, tuple):
            token_type = token[1]
            token = token[0]
            kv_dict[TOKEN_TYPES_MAPPING[token_type]] = token
        else:
            token_type = self.get_scope_type_by_token(token)
            kv_dict[TOKEN_TYPES_MAPPING[token_type]] = token
        logger.debug(f"Token: '{token}' is a {token_type}")

        return token_type, kv_dict

    def call_ws_api(self,
                    request_type: str,
                    kv_dict: dict = None) -> dict:
        def __create_body(api_call: str,
                          kv_d: dict = None) -> tuple:
            ret_dict = {
                "requestType": api_call,
                "userKey": self.user_key,
                "agentInfo": self.header_tool_details
            }
            if isinstance(kv_d, dict):
                for ent in kv_d:
                    ret_dict[ent] = kv_d[ent]

            toks = [k for k in ret_dict.keys() if k in TOKEN_TYPES_MAPPING.values()]  # If scope token already configured
            if toks:
                tok = toks[0]
            else:
                ret_dict[TOKEN_TYPES_MAPPING[self.token_type]] = self.token
                tok = TOKEN_TYPES_MAPPING[self.token_type]

            return tok, ret_dict

        def __handle_ws_server_errors(error):
            def extract_error_message(err: str) -> dict:
                return json.loads(err)

            """
            2001 - Product name occupied
            2007 - User is not in Organization
            2008 - Group does not exist
            2010 - Project name occupied
            2011 - User doesn't exist
            2013 - Invitation was already sent to this user, User name contains not allowed characters
            2015 - Inactive org
            2021 - Invalid option value for property
            3000 - Invalid request parameters
            3010 - Missing fields: user
            4000 - Unexpected error
            5001 - User is not allowed to perform this action
            :param error:
            """
            error_dict = extract_error_message(error)
            if error_dict['errorCode'] == 2015:
                raise WsSdkServerInactiveOrg(body[token])
            elif error_dict['errorCode'] == 5001:
                raise WsSdkServerInsufficientPermissions(body[token])
            elif error_dict['errorCode'] == 2013:
                logger.warning(error_dict['errorMessage'])
            elif error_dict['errorCode'] in [2001, 2010]:
                logger.warning(error_dict['errorMessage'])
                scope = body['requestType'].lstrip("create")
                raise WsSdkServerScopeExists(scope_type=scope, scope_name=body[f"{scope.lower()}Name"])
            else:
                raise WsSdkServerGenericError(body[token], error)

        token, body = __create_body(request_type, kv_dict)
        logger.debug(f"Calling: {self.api_url} with requestType: {request_type}")

        tries_left = retry_strategy.total
        is_success = False
        while tries_left and not is_success:
            tries_left -= 1
            try:
                resp = self.session.post(url=self.api_url, data=json.dumps(body), headers=self.headers, timeout=self.timeout)
                resp.raise_for_status()
                is_success = True
            except requests.exceptions.RequestException as e:
                if isinstance(e, requests.HTTPError):
                    logger.exception(f"API '{body['requestType']}' call on '{body.get(token)}' failed with error code: {resp.status_code}.\nError Body: '{resp.text}'. {tries_left} tries left")
                else:
                    logger.exception(f"Error generating request: '{body['requestType']}' on '{body.get(token)}'. {tries_left} tries left")

                if tries_left == 0:
                    raise
                else:
                    sleep(5)

        if "errorCode" in resp.text:
            logger.debug(f"API returned errorCode {body['requestType']} call on {body[token]} message: {resp.text}")
            __handle_ws_server_errors(resp.text)
        else:
            logger.debug(f"API {body['requestType']} call on {token} {body[token]} succeeded")

        try:
            ret = json.loads(resp.text)
        except json.JSONDecodeError:
            logger.debug("Response is not a JSON object")
            if resp.encoding is None:
                logger.debug("Response is binary")
                ret = resp.content
            else:
                logger.debug(f"Response encoding: {resp.encoding}")
                ret = resp.text

        return ret

    def _generic_get(self,
                     get_type: str,
                     token_type: str = None,
                     kv_dict: dict = None) -> [list, dict, bytes]:
        """
        This function completes the API type and calls.
        :param get_type: API name (without get prefix and can dynamically assign <Scope> value according to connector type)
        :param token_type: Explicitly specifying token scope type.
        :param kv_dict: Dictionary with additional body data
        :return: can be list, dict, none or bytes (pdf, xlsx...)
        :rtype: list or dict or bytes
        """
        if token_type is None:
            token_type = self.token_type

        return self.call_ws_api(request_type=f"get{token_type.capitalize()}{get_type}", kv_dict=kv_dict)

    def _generic_set(self,
                     set_type: str,
                     token_type: str = None,
                     kv_dict: dict = None) -> [list, dict, bytes]:
        """
        This function completes the API type and calls.
        :param set_type:
        :param token_type:
        :param kv_dict:
        :return: can be list, dict, none or bytes (pdf, xlsx...)
        :rtype: list or dict or bytes
        """
        if token_type is None:
            token_type = self.token_type

        return self.call_ws_api(request_type=f"set{token_type.capitalize()}{set_type}", kv_dict=kv_dict)

    # Covers O/P/P + byType + report
    @Decorators.report_metadata(report_bin_type="xlsx", report_scope_types=[ScopeTypes.PROJECT, ScopeTypes.PRODUCT, ScopeTypes.ORGANIZATION])
    def get_alerts(self,                                                 #TODO REQUIRES A NICE REFACTOR
                   token: str = None,
                   alert_type: str = None,
                   from_date: datetime = None,
                   to_date: datetime = None,
                   tags: dict = None,
                   ignored: bool = False,
                   resolved: bool = False,
                   report: bool = False) -> Union[list, bytes, None]:
        """
        Retrieves open alerts of all types
        :param token: The token that the request will be created on
        :param alert_type: Allows filtering alerts by a single type from ALERT_TYPES
        :param from_date: Allows filtering of alerts by start date. Works together with to_date
        :param to_date: Allows filtering of alerts by end date. Works together with from_date
        :param tags: filter by tags in form of of Key:Value dict. only 1 is allowed.
        :param ignored: Should output include ignored reports
        :param resolved: Should output include resolved reports
        :param report: Create xlsx report type
        :return: list with alerts or xlsx if report is True
        :rtype: list or bytes
        """
        name = "Alerts"
        token_type, kv_dict = self.set_token_in_body(token)
        if alert_type in AlertTypes.ALERT_TYPES:
            kv_dict["alertType"] = alert_type
        elif alert_type:
            logger.error(f"Alert: {alert_type} does not exist")
            return None

        if isinstance(from_date, datetime):
            kv_dict["fromDate"] = from_date.strftime(DATE_FORMAT)
        if isinstance(to_date, datetime):
            kv_dict["toDate"] = to_date.strftime(DATE_FORMAT)

        ret = None
        if resolved and report:
            logger.debug(f"Running Resolved {name} Report")
            ret = self._generic_get(get_type='ResolvedAlertsReport', token_type=token_type, kv_dict=kv_dict)
        elif report:
            logger.debug(f"Running {name} Report")
            kv_dict["format"] = "xlsx"
            ret = self._generic_get(get_type='SecurityAlertsByVulnerabilityReport', token_type=token_type, kv_dict=kv_dict)
        elif resolved:
            logger.error(f"Resolved {name} is only available in xlsx format(set report=True)")
        elif ignored:
            logger.debug(f"Running ignored {name}")
            ret = self._generic_get(get_type='IgnoredAlerts', token_type=token_type, kv_dict=kv_dict)
        elif tags:
            if token_type != ScopeTypes.ORGANIZATION:
                logger.error("Getting project alerts tag is only supported with organization token")
            elif len(tags) == 1:
                logger.debug("Running Alerts by project tag")
                ret = self._generic_get(get_type='AlertsByProjectTag', token_type=token_type, kv_dict=kv_dict)
            else:
                logger.error("Alerts tag is not set correctly")
        elif kv_dict.get('alertType') is not None:
            logger.debug("Running Alerts By Type")
            ret = self._generic_get(get_type='AlertsByType', token_type=token_type, kv_dict=kv_dict)
        else:
            logger.debug("Running Alerts")
            ret = self._generic_get(get_type='Alerts', token_type=token_type, kv_dict=kv_dict)

        return ret.get('alerts') if isinstance(ret, dict) else ret

    @Decorators.report_metadata(report_bin_type="xlsx", report_scope_types=[ScopeTypes.PROJECT, ScopeTypes.PRODUCT, ScopeTypes.ORGANIZATION])
    def get_ignored_alerts(self,
                           token: str = None,
                           report: bool = False) -> Union[list, bytes]:
        return self.get_alerts(token=token, report=report, ignored=True)

    @Decorators.report_metadata(report_bin_type="xlsx", report_scope_types=[ScopeTypes.PROJECT, ScopeTypes.PRODUCT, ScopeTypes.ORGANIZATION])
    def get_resolved_alerts(self,
                            token: str = None,
                            report: bool = False) -> Union[list, bytes]:
        return self.get_alerts(token=token, report=report, resolved=True)

    @Decorators.report_metadata(report_bin_type="xlsx", report_scope_types=[ScopeTypes.PROJECT, ScopeTypes.PRODUCT, ScopeTypes.ORGANIZATION])
    def get_inventory(self,
                      lib_name: str = None,
                      token: str = None,
                      include_in_house_data: bool = True,
                      as_dependency_tree: bool = False,
                      with_dependencies: bool = False,
                      report: bool = False,
                      inc_publish_date: bool = False) -> Union[list, bytes]:
        def get_deps(library: dict, parent_lib: dict, main_list: list):
            deps = library.get('dependencies')
            if deps:
                for d in deps:
                    get_deps(d, library, main_list)

            if parent_lib:
                logger.debug(f"Library '{library['filename']}' is a dependency of library '{parent_lib['filename']}'")
                library['is_dependency_of'] = parent_lib
            else:
                logger.debug(f"Library '{library['filename']}' is a direct dependency")        # THIS MAY NOT BE ALWAYS TRUE

            main_list.append(library)

        def get_libs_publish_date(libs):
            for lib in libs:
                try:
                    lib['publish_date'] = ExtSearch.get_lib_publish_date(**lib)
                except (ValueError, NotImplementedError):
                    continue

            return libs
        """
        :param name: filter libs by name (only in JSON)
        :param as_dependency_tree: Include library dependency (Project Hierarchy)
        :param token: The token that the request will be created on
        :param include_in_house_data:
        :param with_dependencies: return flat list of all libs in project including transient
        :param report: Get data in binary form
        :return: list or xlsx if report is True
        :rtype: list or bytes
        """
        token_type, kv_dict = self.set_token_in_body(token)
        name = 'Inventory'
        if token_type == ScopeTypes.PROJECT and not include_in_house_data:
            kv_dict["includeInHouseData"] = include_in_house_data
            logger.debug(f"Running {token_type} {name}")
            ret = self._generic_get('Inventory', token_type=token_type, kv_dict=kv_dict)
        elif token_type == ScopeTypes.PROJECT and as_dependency_tree or with_dependencies:
            logger.debug(f"Running {token_type} Hierarchy")
            ret = self._generic_get(get_type="Hierarchy", token_type=token_type, kv_dict=kv_dict)
        else:
            kv_dict["format"] = "xlsx" if report else "json"
            logger.debug(f"Running {token_type} {name} Report")
            ret = self._generic_get(get_type="InventoryReport", token_type=token_type, kv_dict=kv_dict)

        if not report:
            ret = ret['libraries']
            if with_dependencies:
                main_l = []
                [get_deps(lib, None, main_l) in lib for lib in ret]
                ret = main_l
            if lib_name:
                ret = [lib for lib in ret if lib['name'] == lib_name]
<<<<<<< HEAD
            # if inc_publish_date:
            #     ret = get_libs_publish_date(ret)
=======
            if inc_publish_date:
                ret = get_libs_publish_date(ret)
>>>>>>> a66c4238

        return ret

    @Decorators.report_metadata(report_scope_types=[ScopeTypes.PROJECT])
    def get_lib_dependencies(self,
                             key_uuid: str,
                             report: bool = False,
                             token: str = None) -> list:
        """
        Method to get lib dependencies (and dependencies of dependencies...) by  keyUuid
        :param key_uuid:
        :param report:
        :param token:
        :return: list of dependency libs
        """
        name = "Lib Dependency"
        token_type, kv_dict = self.set_token_in_body(token)
        ret = None
        if report:
            logger.error(f"{name} is not support as report")
        elif token_type == ScopeTypes.PROJECT:
            kv_dict["keyUuid"] = key_uuid
            ret = self._generic_get(get_type="LibraryDependencies", token_type=token_type, kv_dict=kv_dict)
        else:
            logger.error(f"Method is only supported with organization token")

        return ret

    def get_scope_type_by_token(self,
                                token: str) -> str:
        return self.get_scope_by_token(token)['type']

    def get_scope_name_by_token(self,
                                token: str) -> str:
        return self.get_scope_by_token(token)['name']

    def get_scope_by_token(self,
                           token: str,
                           token_type: str = None) -> dict:
        """
        Method to return the scope of a token, if not found, raise exception.
        :param token: the searched token
        :param token_type: Ability to pass token type for performance
        :return: dictionary of scope
        :rtype: dict
        """
        if token_type == ScopeTypes.PROJECT:
            ret = self.get_projects(token=token)
        elif token_type == ScopeTypes.PRODUCT:
            ret = self.get_products(token=token)
        else:
            ret = self.get_products(token=token)
            if not ret:
                ret = self.get_projects(token=token)

        if ret:
            ret = ret[0]
        else:
            raise WsSdkServerMissingTokenError(token, self.token_type)

        return ret

    @classmethod
    def sort_and_filter_scopes(cls,
                               scopes: list,
                               token: str = None,
                               name: str = None,
                               scope_type: str = None,
                               product_token: str = None,
                               product_name: str = None,
                               sort_by: str = None):
        if token:
            scopes = [scope for scope in scopes if scope['token'] == token]
        if name:
            scopes = [scope for scope in scopes if scope['name'] == name]
        if scope_type is not None:
            scopes = [scope for scope in scopes if scope['type'] == scope_type]
        if product_token:
            scopes = [scope for scope in scopes if scope.get(TOKEN_TYPES_MAPPING[ScopeTypes.PRODUCT]) == product_token]
        if product_name:
            scopes = [p for p in scopes if p.get(TOKEN_TYPES_MAPPING[ScopeTypes.PRODUCT]) == product_name]

        if sort_by:
            if sort_by in ScopeSorts.SCOPE_SORTS:
                logger.debug(f"Sorting scope by: {sort_by}")
                if sort_by is not ScopeSorts.NAME:
                    for s in scopes:
                        s[sort_by] = ws_utilities.convert_to_time_obj(s[sort_by.rstrip("_obj")])

                scopes = sorted(scopes, key=lambda d: d[sort_by])
            else:
                logger.error(f"{sort_by} is not a valid sort option")

        return scopes

    def _enrich_products(self, products):
        for product in products:
            product['type'] = ScopeTypes.PRODUCT
            product['org_token'] = self.token

        return products

    def get_scopes(self,
                   name: str = None,
                   token: str = None,
                   scope_type: str = None,
                   product_token: str = None,
                   product_name: str = None,
                   sort_by: str = None,
                   include_prod_proj_names: bool = True) -> list:
        """
        :param name: filter returned scopes by name
        :param token: filter by token
        :param scope_type: filter by scope type
        :param product_token: filter projects by product token
        :param product_name:
        :param sort_by: Sort returned list
        :param include_prod_proj_names:
        :return: list of scope dictionaries
        :rtype list
        """
        def _create_self_scope() -> dict:
            return {'type': self.token_type,
                    'token': self.token,
                    'name': self.get_name()}

        def enrich_orgs(orgs) -> list:
            for o in orgs:
                o['global_token'] = self.token
                o['name'] = o['orgName']
                o['token'] = o['orgToken']
                o['type'] = ScopeTypes.ORGANIZATION

            return orgs

        scopes = []
        need_filter = True
        if self.token_type == ScopeTypes.PRODUCT:
            scopes = self.get_projects(name=name,
                                       product_token=product_token,
                                       product_name=product_name,
                                       sort_by=sort_by,
                                       include_prod_proj_names=include_prod_proj_names)
            if not scope_type:
                product = _create_self_scope()
                scopes.append(product)
            need_filter = False
        elif self.token_type == ScopeTypes.ORGANIZATION and scope_type == ScopeTypes.PROJECT:
            scopes = self.get_projects(name=name,
                                       product_token=product_token,
                                       product_name=product_name,
                                       sort_by=sort_by,
                                       include_prod_proj_names=include_prod_proj_names)
            need_filter = False
        elif self.token_type == ScopeTypes.ORGANIZATION and scope_type == ScopeTypes.PRODUCT:
            all_products = self._generic_get(get_type="ProductVitals")['productVitals']
            prod_token_exists = False
            all_products = self._enrich_products(all_products)

            for product in all_products:                                    # TODO CHANGE THIS
                if product['token'] == token:
                    logger.debug(f"Found searched token: {token}")
                    scopes.append(product)
                    return scopes
                elif product['token'] == product_token:
                    logger.debug(f"Found searched productToken: {token}")
                    prod_token_exists = True
                    break

            if not prod_token_exists and product_token is not None:
                raise WsSdkServerMissingTokenError(product_token, self.token_type)
            if scope_type not in [ScopeTypes.ORGANIZATION, ScopeTypes.PRODUCT]:
                if product_token:
                    all_products = [prod for prod in all_products if prod['token'] == product_token]
                all_projects = self._get_projects_from_product(all_products)
                scopes.extend(all_projects)
            if scope_type not in [ScopeTypes.ORGANIZATION, ScopeTypes.PROJECT]:
                scopes.extend(all_products)
            if scope_type in [ScopeTypes.ORGANIZATION, None]:
                scopes.append(self.get_organization_details())
        elif self.token_type == ScopeTypes.GLOBAL:
            organizations = self._generic_get(get_type="AllOrganizations", token_type="")['organizations']
            self.scope_contains.add(ScopeTypes.ORGANIZATION)
            organizations = enrich_orgs(organizations)

            scopes = []
            if scope_type in [ScopeTypes.PROJECT, ScopeTypes.PRODUCT]:
                for org in organizations:
                    temp_conn = WSApp(url=self.url,
                                      user_key=self.user_key,
                                      token=org['orgToken'],
                                      token_type=ScopeTypes.ORGANIZATION)
                    try:
                        scopes.extend(temp_conn.get_scopes(scope_type=scope_type))
                        org['active'] = True
                        self.scope_contains.add(scope_type)
                    except WsSdkServerInactiveOrg as e:
                        logger.warning(e.message)
                        org['active'] = False
            else:
                scopes.extend(organizations)
                scopes.append(_create_self_scope())
        elif self.token_type == ScopeTypes.PROJECT:
            scopes.append(_create_self_scope())
        else:
            products = self.get_products()
            projects = self.get_projects()

            scopes = products + projects + [_create_self_scope()]

        if need_filter:
            scopes = self.sort_and_filter_scopes(scopes, token, name, scope_type, product_token, product_name)

        if need_filter:
            scopes = self.sort_and_filter_scopes(scopes, token, name, scope_type, product_token, product_name)

        logger.debug(f"{len(scopes)} results were found")       # Check that MissingTokenError is not in use in other repos

        return scopes

    @Decorators.check_permission(permissions=[ScopeTypes.ORGANIZATION])
    def get_organization_details(self) -> dict:
        org_details = self._generic_get(get_type='Details')
        org_details['name'] = org_details.get('orgName')
        org_details['token'] = org_details.get('orgToken')
        org_details['type'] = ScopeTypes.ORGANIZATION

        return org_details

    def get_name(self) -> str:
        """
        Method to return self name of token configured in SDK
        :return: name of configured in SDK
        :rtype: str
        """
        if self.token_type == ScopeTypes.ORGANIZATION:
            return self.get_organization_details()['orgName']
        elif self.token_type == ScopeTypes.GLOBAL:
            return "Global Organization"
        else:
            return self.get_tags()[0]['name']

    def get_scopes_from_name(self,
                             name: str,
                             token_type: str = None) -> list:
        """
        Method to return scope list of dictionaries from name
        :param name: the name of scope to return
        :param token_type: if stated will get scopes of specific types only
        :return: list of dictionaries
        """
        return self.get_scopes(name=name, scope_type=token_type)

    def get_tokens_from_name(self,
                             scope_name: str,
                             token_type: str = None) -> list:
        scopes = self.get_scopes_from_name(scope_name, token_type=token_type)
        ret = []
        for scope in scopes:
            ret.append(scope['token'])

        return ret

    @Decorators.check_permission(permissions=[ScopeTypes.GLOBAL])
    def get_organizations(self,
                          name: str = None,
                          token: str = None) -> list:
        """
        Get all organizations under global organization
        :param name: filter by name
        :param token: filter by token
        :return: list of organization
        :rtype: list
        """
        ret = self.get_scopes(name=name, token=token, scope_type=ScopeTypes.ORGANIZATION)

        return ret

    @Decorators.check_permission(permissions=[ScopeTypes.ORGANIZATION])
    def get_products(self,
                     name: str = None,
                     token: str = None,
                     sort_by: str = None) -> list:
        """
        Retrieved all products of org
        :param name: filter product by name
        :param token:
        :param sort_by: Sort returned list
        :return: list of products
        :rtype list
        """
        products = self._generic_get(get_type="ProductVitals")['productVitals']
        products = self._enrich_products(products)
        products = self.sort_and_filter_scopes(scopes=products,
                                               name=name,
                                               token=token,
                                               sort_by=sort_by)
        return products

    def get_projects(self,
                     name: str = None,
                     token: str = None,
                     product_token: str = None,
                     product_name: str = None,
                     sort_by: str = None,
                     include_prod_proj_names: bool = True) -> list:
        """
        Retrieves products of the calling scope (org or product)
        :param name: filter returned scopes by name
        :param token:
        :param product_token: if stated retrieves projects of specific product token. If left blank retrieves all the projects in the org
        :param product_name: if stated retrieves projects of specific product name. If left blank retrieves all the projects in the org
        :param sort_by: Sort returned list
        :param include_prod_proj_names:
        :return: list of projects
        :rtype list
        """
        def _get_projects_from_products(prods: list):
            def _enrich_projects(prod_proj: dict, prod: dict):
                for proj in prod_proj:
                    proj['product_name'] = prod['name']
                    proj['productToken'] = prod['token']             # TODO REMOVE AFTER VALIDATION
                    proj['product_token'] = prod['token']
                    proj['product_creation_date'] = prod['creationDate']
                    proj['product_last_update_date'] = prod['lastUpdatedDate']

                return prod_proj

            all_projects = []
            for p in prods:
                prod_projects = self._generic_get(get_type="ProjectVitals",
                                                  kv_dict={TOKEN_TYPES_MAPPING[ScopeTypes.PRODUCT]: p['token']},
                                                  token_type='product')['projectVitals']
                prod_projects = _enrich_projects(prod_projects, p)
                all_projects.extend(prod_projects)

            self.scope_contains.add(ScopeTypes.PROJECT)

            return all_projects

        if include_prod_proj_names and self.token_type == ScopeTypes.ORGANIZATION:
            products = self._generic_get(get_type="ProductVitals")['productVitals']
            projects = _get_projects_from_products(products)
        else:
            projects = self._generic_get(get_type="ProjectVitals")['projectVitals']

        for project in projects:
            project['type'] = ScopeTypes.PROJECT
            project[TOKEN_TYPES_MAPPING[self.token_type]] = self.token
            if project.get('lastScanComment'):  # in case of comments trying to restore into dict of: k1:v1;k2:v2...
                project['project_metadata_d'] = dict([kv.split(':', 1) for kv in project['lastScanComment'].split(';') if ':' in kv])

        projects = self.sort_and_filter_scopes(scopes=projects,
                                               name=name,
                                               token=token,
                                               product_token=product_token,
                                               product_name=product_name,
                                               sort_by=sort_by)
        self.scope_contains.add(ScopeTypes.PROJECT)

        return projects

    @Decorators.report_metadata(report_bin_type="xlsx", report_scope_types=[ScopeTypes.PROJECT, ScopeTypes.PRODUCT, ScopeTypes.ORGANIZATION])
    def get_vulnerability(self,
                          status: str = None,  # "Active", "Ignored", "Resolved"
                          container: bool = False,
                          cluster: bool = False,
                          report: bool = False,
                          token: str = None,
                          vulnerability_names: Union[str, list] = None) -> Union[list, bytes]:
        def get_cvss31(cvss3_score: str):
            cvss31_severity = None
            for severity in CVS31Severity.SEVERITIES.value:
                if cvss3_score and float(cvss3_score) >= severity:
                    cvss31_severity = CVS31Severity(severity).name
                    break

            return cvss31_severity

        name = "Vulnerability Report"
        """
        Retrieves scope vulnerabilities. Default is "Open" If status not not set.   
        :param status: str Alert status: "Active", "Ignored", "Resolved"
        :param container:
        :param cluster:
        :param report:
        :param token: The token that the request will be created on
        :param vulnerability_names: Filter by vulnerability. Can be single string: CVE-2020-1234 or a list: [CVE-2020-1234, CVE-2020-5678]
        :return: list or xlsx if report is True
        :rtype: list or bytes
        """
        token_type, kv_dict = self.set_token_in_body(token)
        if not report:
            kv_dict["format"] = self.resp_format
        if status in AlertStatus.ALERT_STATUSES:
            kv_dict['status'] = status
        ret = None

        if report and vulnerability_names:
            logger.error(f"Unable to filter by vulnerability in {name} when running as report")
        elif container:
            if token_type == ScopeTypes.ORGANIZATION:
                logger.debug(f"Running Container {name}")
                ret = self._generic_get(get_type='ContainerVulnerabilityReportRequest', token_type=token_type, kv_dict=kv_dict)
            else:
                logger.error(f"Container {name} is unsupported on {token_type}")
        elif cluster:
            if token_type == ScopeTypes.PRODUCT:
                logger.debug(f"Running Cluster {name}")
                ret = self._generic_get(get_type='ClusterVulnerabilityReportRequest', token_type="", kv_dict=kv_dict)
            else:
                logger.error(f"Cluster {name} is unsupported on {token_type}")
        else:
            logger.debug(f"Running {name}")
            ret = self._generic_get(get_type='VulnerabilityReport', token_type=token_type, kv_dict=kv_dict)

        if isinstance(ret, dict):
            ret = ret.get('vulnerabilities')
            for vul in ret:
                vul['cvss31_severity'] = get_cvss31(vul.get('cvss3_score'))
            if isinstance(vulnerability_names, str):
                vulnerability_names = [vulnerability_names]
            if vulnerability_names:
                ret = [x for x in ret if x['name'] in vulnerability_names]

        return ret

    @Decorators.report_metadata(report_bin_type="xlsx", report_scope_types=[ScopeTypes.ORGANIZATION])
    def get_container_vulnerability(self,
                                    report: bool = False,
                                    token: str = None) -> bytes:
        return self.get_vulnerability(container=True, report=report, token=token)

    def get_vulnerabilities_per_lib(self,
                                    token: str = None) -> list:
        def __get_highest_severity__(comp_severity, severity):
            sev_dict = {"high": 3, "medium": 2, "low": 1, "none": 0}

            return comp_severity if sev_dict[comp_severity] > sev_dict[severity] else severity

        vuls = self.get_vulnerability(token=token)
        logger.debug(f"Found {len(vuls)} Vulnerabilities")
        libs_vul = {}

        for vul in vuls:
            lib = vul['library']
            key_uuid = lib['keyUuid']
            if not libs_vul.get(key_uuid):
                lib_dict = {}
                for key in lib.keys():
                    lib_dict[key] = lib[key]
                lib_dict['vulnerabilities'] = set()
                lib_dict['severity'] = "none"
                libs_vul[key_uuid] = lib_dict
            libs_vul[key_uuid]['vulnerabilities'].add(vul['name'])
            curr_severity = vul['severity']
            libs_vul[key_uuid]['severity'] = __get_highest_severity__(curr_severity, libs_vul[key_uuid]['severity'])
            libs_vul[key_uuid]['lib_url'] = f"{self.url}/Wss/WSS.html#!libraryDetails;uuid={key_uuid};{TOKEN_TYPES_MAPPING[self.token_type]}={self.token}"
            libs_vul[key_uuid]['project'] = vul['project']
            libs_vul[key_uuid]['product'] = vul['product']
        logger.debug(f"Found {len(libs_vul)} libraries with vulnerabilities")

        return list(libs_vul.values())

    @Decorators.check_permission(permissions=[ScopeTypes.ORGANIZATION])
    def get_change_log(self,
                       start_date: datetime = None) -> list:
        name = "Change Log Report"
        if start_date is None:
            kv_dict = None
        else:
            kv_dict = {'startDateTime': start_date.strftime("%Y-%m-%d %H:%M:%S")}
        logger.debug(f"Running {name}")

        return self._generic_get(get_type="ChangesReport", token_type="", kv_dict=kv_dict)['changes']

    def get_licenses(self,
                     token: str = None,
                     exclude_project_occurrences: bool = False,
                     histogram: bool = False,
                     full_spdx: bool = False) -> list:
        """
        Run Licenses Report
        :param token: The token to generate report on
        :param exclude_project_occurrences: whether to excluded occurrences
        :param histogram: Return number of license occurrences.
        :param full_spdx: Whether to enrich SPDX data with full license name and URL (requires spdx-tools package)
        :return: list
        """

        def __fix_spdx_license__(lic: dict) -> None:
            if not lic.get('spdxName'):
                if lic.get('name') == "Public Domain":
                    lic['spdxName'] = "CC-PDDC"
                elif lic.get('name') == "AGPL":
                    lic['spdxName'] = "AGPL-1.0"
                elif lic.get('name') == "BSD Zero":
                    lic['spdxName'] = "0BSD"
                elif lic.get('name') == "Unlicense":
                    lic['spdxName'] = "Unlicense"
                elif lic.get('name') == "Tcl-Tk":
                    lic['spdxName'] = "TCL"
                if lic.get('spdxName'):
                    logger.info(f"Fixed spdxName of {lic['name']} to {lic['spdxName']}")
                else:
                    logger.warning(f"Unable to fix spdxName of {lic['name']}")

        def _enrich_lib(library: dict, spdx: dict):
            for lic in library.get('licenses'):
                __fix_spdx_license__(lic)                                        # Manually fixing this license
                try:
                    lic['spdx_license_dict'] = spdx[lic['spdxName']]
                    logger.debug(f"Found license: {lic['spdx_license_dict']['licenseId']}")
                except KeyError:
                    logger.warning(f"License with identifier: {lic['name']} was not found")

        report_name = 'licenses'
        token_type, kv_dict = self.set_token_in_body(token)
        if histogram:
            logger.debug(f"Running {token_type} {report_name} Histogram")
            ret = self._generic_get(get_type='LicenseHistogram', token_type=token_type, kv_dict=kv_dict)['licenseHistogram']
        else:
            logger.debug(f"Running {token_type} {report_name}")
            kv_dict['excludeProjectOccurrences'] = exclude_project_occurrences
            ret = self._generic_get(get_type='Licenses', token_type=token_type, kv_dict=kv_dict)['libraries']

            if full_spdx:
                for lib in ret:
                    _enrich_lib(lib, self.spdx_lic_dict)

        return ret

    @Decorators.report_metadata(report_bin_type="xlsx", report_scope_types=[ScopeTypes.PROJECT, ScopeTypes.PRODUCT, ScopeTypes.ORGANIZATION])
    def get_source_files(self,
                         token: str = None,
                         report: bool = False) -> Union[list, bytes]:
        report_name = 'Source File Inventory Report'
        token_type, kv_dict = self.set_token_in_body(token)
        if report:
            kv_dict["format"] = "xlsx"
            logger.debug(f"Running {token_type} {report_name}")
        else:
            kv_dict["format"] = "json"
            logger.debug(f"Running {token_type} Inventory")
        ret = self._generic_get(get_type='SourceFileInventoryReport', token_type=token_type, kv_dict=kv_dict)
        if isinstance(ret, dict):
            ret = ret['sourceFiles']
            for src_file in ret:
                src_file['lib_version'] = ws_utilities.parse_filename_to_gav(src_file['library'].get('version'))

        return ret

    @Decorators.report_metadata(report_bin_type="xlsx", report_scope_types=[ScopeTypes.PROJECT, ScopeTypes.PRODUCT, ScopeTypes.ORGANIZATION])
    def get_source_file_inventory(self,
                                  report: bool = True,
                                  token: str = None) -> bytes:
        return self.get_source_files(token=token, report=report)

    @Decorators.report_metadata(report_bin_type="xlsx", report_scope_types=[ScopeTypes.PROJECT, ScopeTypes.PRODUCT, ScopeTypes.ORGANIZATION])
    def get_in_house_libraries(self,
                               report: bool = False,
                               token: str = None) -> Union[list, bytes]:
        """
        :param report: get output as xlsx if True
        :param token: The token that the request will be created on
        :return: list or bytes(xlsx)
        :rtype: list or bytes
        """
        report_name = 'In-House Libraries'
        token_type, kv_dict = self.set_token_in_body(token)
        if report:
            logger.debug(f"Running {token_type} {report_name} Report")
            ret = self._generic_get(get_type='InHouseReport', token_type=token_type, kv_dict=kv_dict)
        else:
            logger.debug(f"Running {token_type} {report_name}")
            ret = self._generic_get(get_type='InHouseLibraries', token_type=token_type, kv_dict=kv_dict)['libraries']

        return ret['sourceFiles'] if isinstance(ret, dict) else ret

    @Decorators.report_metadata(report_bin_type="xlsx", report_scope_types=[ScopeTypes.PROJECT, ScopeTypes.PRODUCT, ScopeTypes.ORGANIZATION])
    def get_in_house(self,
                     report: bool = True,
                     token: str = None) -> bytes:
        return self.get_in_house_libraries(report=report, token=token)

    @Decorators.check_permission(permissions=[ScopeTypes.ORGANIZATION])
    def get_users(self,
                  name: str = None,
                  email: str = None) -> list:
        """
        Get organization users
        :param name: filter list by user name
        :param email:  filter list by user email
        :return: list of users
        """
        logger.debug(f"Getting users of the organization")
        ret = self._generic_get(get_type='AllUsers', token_type="")['users']
        for user in ret:
            user['org_token'] = self.token

        if name:
            ret = [user for user in ret if user.get('name') == name]
        if email:
            ret = [user for user in ret if user.get('email') == email]

        return ret

    @Decorators.check_permission(permissions=[ScopeTypes.ORGANIZATION])
    def get_user(self,
                 name: str = None,
                 email: str = None) -> dict:
        """
        Return user data
        :param name: filter by user name
        :param email: filter by user email
        :return: dictionary with user's details
        :rtype: dict
        """
        if not name and not email:
            logger.error("Specifying name or email is mandatory")
        else:
            logger.debug(f"Getting user data: {name if name else email}")
            user_list = self.get_users(name=name, email=email)

            return user_list.pop() if user_list else None

    @Decorators.check_permission(permissions=[ScopeTypes.ORGANIZATION])
    def get_group(self,
                  group_name: str) -> dict:
        ret = self.get_groups(name=group_name)
        if ret:
            return ret[0]
        else:
            raise WsSdkServerMissingGroupError(group_name)

    @Decorators.check_permission(permissions=[ScopeTypes.ORGANIZATION])
    def get_users_in_group(self,
                           group_name: str) -> dict:
        ret = self.get_group(group_name=group_name)['users']
        for user in ret:
            user['org_token'] = self.token

        return ret

    @Decorators.check_permission(permissions=[ScopeTypes.ORGANIZATION])
    def get_groups(self,
                   name: str = None,
                   user_name: str = None,
                   user_email: str = None) -> list:
        """
        Get organization groups
        :param name: Filter groups by group name
        :param user_name: return groups that contains user name
        :param user_email: return groups that contains user name
        :return: list of groups
        :rtype: list
        """
        def __filter_by_user_detail__(detail: str,
                                      detail_value: str,
                                      groups: list) -> list:
            ret_groups = []
            for group in groups:
                for user in group['users']:
                    if detail_value == user[detail]:
                        ret_groups.append(group)

            return ret_groups

        """
        Get organization Groups
        :param name: filter list by group name
        :param user_name: only returns groups that user assigned to them
        :param user_email: only returns groups that user email assigned to them
        :return: list of groups
        :return: list of groups
        :rtype: list
        """
        logger.debug("Getting Organization groups")
        ret = self._generic_get(get_type="AllGroups", token_type="")['groups']
        if name:
            ret = [group for group in ret if group.get('name') == name]
        if user_name:
            ret = __filter_by_user_detail__(detail='name', detail_value=user_name, groups=ret)
        if user_email:
            ret = __filter_by_user_detail__(detail='email', detail_value=user_email, groups=ret)

        return ret

    def get_user_group_assignments(self,            # TODO MERGE WITH GET_USERS and GET_GROUPS
                                   token: str = None,
                                   role_type: str = None,
                                   entity_type: str = None) -> list:
        """
        Get users and Groups assignments
        :param token: scope token to retrieve assignments
        :param role_type: accepted roles: DEFAULT_APPROVER, PRODUCT_INTEGRATOR, ADMIN
        :param entity_type: whether to filter user or group assignments.
        :return: flat list of of entities (users and groups) with their role, type and token
        :rtype list
        """
        report_name = "Assignment"
        token_type, kv_dict = self.set_token_in_body(token)
        ret_assignments = []
        if token_type == ScopeTypes.PROJECT:
            logger.error(f"{report_name} is unsupported on project")
        else:
            logger.debug(f"Running {token_type} Assignment")
            assignments = self._generic_get(get_type='Assignments', token_type=token_type, kv_dict=kv_dict)
            ret_assignments = []
            for ent in ENTITY_TYPES.items():
                role_types = assignments.get(ent[1])
                if role_types:
                    for r_t in role_types.items():
                        for e in r_t[1]:
                            e['scope_token'] = token
                            e['role_type'] = r_t[0]
                            e['ent_type'] = ent[0][:-1]
                            ret_assignments.append(e)
                else:
                    logger.debug(f"No roles were found under: {ent[1]}")

            if entity_type in ENTITY_TYPES.keys():
                logger.debug(f"Filtering assignments by entity type: {entity_type}")
                ret_assignments = [asc for asc in ret_assignments if asc['ent_type'] == entity_type[:-1]]

            if role_type in RoleTypes.ROLE_TYPES:
                logger.debug(f"Filtering assignments by role type: {role_type}")
                ret_assignments = [asc for asc in ret_assignments if asc['role_type'] == role_type]

        return ret_assignments

    @Decorators.report_metadata(report_bin_type="pdf", report_scope_types=[ScopeTypes.PRODUCT, ScopeTypes.ORGANIZATION])
    def get_risk(self,
                 token: str = None,
                 report: bool = True) -> bytes:
        """API for WhiteSource
        :token: Token of scope
        :token_type: Scope Type (organization, product, project)
        :return bytes (pdf)
        :rtype: bytes
        """
        report_name = "Risk Report"
        token_type, kv_dict = self.set_token_in_body(token)
        if not report:
            logger.error(f"Report {report_name} is supported in pdf format. (set report=True)")
        elif token_type == ScopeTypes.PROJECT:
            logger.error(f"{report_name} is unsupported on project")
        else:
            logger.debug(f"Running {report_name} on {token_type}")
            return self._generic_get(get_type='RiskReport', token_type=token_type, kv_dict=kv_dict)

    @Decorators.report_metadata(report_bin_type="xlsx", report_scope_types=[ScopeTypes.PRODUCT, ScopeTypes.ORGANIZATION])
    def get_library_location(self,
                             token: str = None,
                             report: bool = False) -> Union[list, bytes]:
        report_name = "Library Location"
        """
        :param token: The token that the request will be created on
        :return: bytes (xlsx)
        :rtype bytes
        """
        token_type, kv_dict = self.set_token_in_body(token)
        if report and token_type == ScopeTypes.PROJECT:
            logger.error(f"{report_name} report is unsupported on {token_type}")
        elif report:
            logger.debug(f"Running {report_name} report on {token_type}")
            ret = self._generic_get(get_type='LibraryLocationReport', token_type=token_type, kv_dict=kv_dict)
        elif not report and token_type == ScopeTypes.ORGANIZATION:
            logger.error(f"{report_name} is unsupported on {token_type}")
            ret = None
        else:
            logger.debug(f"Running {report_name} on {token_type}")
            ret = self._generic_get(get_type='LibraryLocations', token_type=token_type, kv_dict=kv_dict)

        return ret['libraryLocations'] if isinstance(ret, dict) else ret

    @Decorators.report_metadata(report_bin_type="xlsx", report_scope_types=[ScopeTypes.PROJECT, ScopeTypes.PRODUCT])
    def get_license_compatibility(self,
                                  token: str = None,
                                  report: bool = False) -> bytes:
        report_name = "License Compatibility Report"
        """
        :param token: The token that the request will be created on
        :return: bytes (xlsx)
        :rtype bytes
        """
        token_type, kv_dict = self.set_token_in_body(token)
        if not report:
            logger.error(f"{report_name} is supported in xlsx format. (set report=True)")
        elif token_type == ScopeTypes.ORGANIZATION:
            logger.error(f"{report_name} is unsupported on organization level")
        else:
            logger.debug(f"Running {report_name} on {token_type}")
            return self._generic_get(get_type='LicenseCompatibilityReport', token_type=token_type, kv_dict=kv_dict)

    @Decorators.report_metadata(report_bin_type="xlsx", report_scope_types=[ScopeTypes.PROJECT, ScopeTypes.PRODUCT, ScopeTypes.ORGANIZATION])
    def get_due_diligence(self,
                          token: str = None,
                          report: bool = False) -> Union[list, bytes]:
        report_name = "Due Diligence Report"
        f""" {report_name}
        :param token: The token that the request will be created on str
        :param token: The token that the request will be created on bool - Should 
        :return: list or bytes (xlsx)
        :rtype list or bytes
        """
        token_type, kv_dict = self.set_token_in_body(token)
        if not report:
            kv_dict["format"] = "json"
        logger.debug(f"Running {report_name} on {token_type}")
        ret = self._generic_get(get_type='DueDiligenceReport', token_type=token_type, kv_dict=kv_dict)

        return ret['licenses'] if isinstance(ret, dict) else ret

    @Decorators.report_metadata(report_bin_type="xlsx", report_scope_types=[ScopeTypes.PRODUCT, ScopeTypes.ORGANIZATION])
    def get_attributes(self,
                       token: str = None) -> bytes:
        """
        :param token: The token that the request will be created on
        :return: bytes (xlsx)
        :rtype bytes
        """
        report_name = "Attributes Report"
        token_type, kv_dict = self.set_token_in_body(token)
        if token_type == ScopeTypes.PROJECT:
            logger.error(f"{report_name} is unsupported on project")
        else:
            logger.debug(f"Running {token_type} {report_name}")
            return self._generic_get(get_type='AttributesReport', token_type=token_type, kv_dict=kv_dict)

    @Decorators.report_metadata(report_bin_type=["html", 'txt'], report_scope_types=[ScopeTypes.PROJECT, ScopeTypes.PRODUCT])
    def get_attribution(self,
                        token: str,
                        reporting_aggregation_mode: str = "BY_PROJECT",
                        report: bool = False,
                        report_header: str = None,
                        report_title: str = None,
                        report_footer: str = None,
                        reporting_scope: str = None,
                        missing_license_display_option: str = "BLANK",
                        export_format: str = "json",
                        license_reference_text_placement: str = "LICENSE_SECTION",
                        custom_attribute: str = None,
                        include_versions: str = True) -> Union[dict, bytes]:
        """
        Method that creates Inventory like response with custom attributed and notice text/reference data
        :param reporting_aggregation_mode:
        :param token:
        :param report:
        :param report_header:
        :param report_title:
        :param report_footer:
        :param reporting_scope:
        :param missing_license_display_option:
        :param export_format:
        :param license_reference_text_placement:
        :param custom_attribute:
        :param include_versions:
        :return:
        """
        name = "Attribution Report"
        ret = None
        token_type, kv_dict = self.set_token_in_body(token)

        if token_type == ScopeTypes.ORGANIZATION:
            logger.error(f"{name} is unsupported on organization")
        elif reporting_aggregation_mode not in ['BY_COMPONENT', 'BY_PROJECT']:
            logger.error(f"{name} incorrect reporting_aggregation_mode value. Supported: BY_COMPONENT or BY_PROJECT")
        elif missing_license_display_option not in ['BLANK', 'GENERIC_LICENSE']:
            logger.error(f"{name} missing_license_display_option value. Supported: BLANK or GENERIC_LICENSE")
        elif report and export_format == "JSON":
            logger.error(f"{name} only JSON is supported in non report mode")
        elif report and export_format not in ['TXT', 'HTML']:
            logger.error(f"{name} incorrect export_format value. Supported: TXT, HTML or JSON")
        elif reporting_scope not in [None, 'SUMMARY', 'LICENSES', 'COPYRIGHTS', 'NOTICES', 'PRIMARY_ATTRIBUTES']:
            logger.error(f"{name} incorrect reporting scope value. Supported: SUMMARY, LICENSES, COPYRIGHTS, NOTICES or PRIMARY_ATTRIBUTES")
        elif license_reference_text_placement not in ['LICENSE_SECTION', 'APPENDIX_SECTION']:
            logger.error(f"{name} incorrect license_reference_text_placement value. Supported: LICENSE_SECTION or APPENDIX_SECTION  ")
        else:
            if report_header:
                kv_dict['reportHeader'] = report_header
            if report_title:
                kv_dict['reportTitle'] = report_title
            if report_footer:
                kv_dict['reportFooter'] = report_footer
            if reporting_scope:
                kv_dict['reportingScope'] = reporting_scope
            if custom_attribute:
                kv_dict['customAttribute'] = custom_attribute

            kv_dict['reportingAggregationMode'] = reporting_aggregation_mode
            kv_dict['missingLicenseDisplayOption'] = missing_license_display_option
            kv_dict['exportFormat'] = export_format
            kv_dict['licenseReferenceTextPlacement'] = license_reference_text_placement
            kv_dict['includeVersions'] = str(include_versions)
            logger.debug(f"Running {token_type} {name}")

            ret = self._generic_get(get_type='AttributionReport', token_type=token_type, kv_dict=kv_dict)

        return ret

    @Decorators.report_metadata(report_bin_type="xlsx", report_scope_types=[ScopeTypes.PRODUCT, ScopeTypes.ORGANIZATION])
    def get_effective_licenses(self,
                               report: bool = True,
                               token: str = None,) -> bytes:
        """
        :param report:
        :param token: The token that the request will be created on
        :return: bytes (xlsx)
        :rtype bytes
        """
        report_name = 'Effective Licenses Report'
        token_type, kv_dict = self.set_token_in_body(token)
        if token_type == ScopeTypes.PROJECT:
            logger.error(f"{report_name} is unsupported on project")
        elif not report:
            logger.error(f"{report_name} is only supported on binary format")
        else:
            logger.debug(f"Running {token_type} {report_name}")
            return self._generic_get(get_type='EffectiveLicensesReport', token_type=token_type, kv_dict=kv_dict)

    @Decorators.report_metadata(report_bin_type="xlsx", report_scope_types=[ScopeTypes.PROJECT, ScopeTypes.PRODUCT, ScopeTypes.ORGANIZATION])
    def get_bugs(self,
                 report: bool = True,
                 token: str = None) -> bytes:
        """
        :param report: True to generate document file (currently the only option supported)
        :param token: The token that the request will be created on
        :return: bytes (xlsx)
        :rtype bytes
        """
        report_name = 'Bugs Report'
        ret = None
        if report:
            token_type, kv_dict = self.set_token_in_body(token)
            logger.debug(f"Running {token_type} {report_name}")

            ret = self._generic_get(get_type='BugsReport', token_type=token_type, kv_dict=kv_dict)
        else:
            logger.error(f"{report_name} is only supported as xls (set report=True")

        return ret

    @Decorators.report_metadata(report_bin_type="xlsx", report_scope_types=[ScopeTypes.PROJECT, ScopeTypes.PRODUCT, ScopeTypes.ORGANIZATION])
    def get_request_history(self,
                            plugin: bool = False,
                            report: bool = True,
                            token: str = None) -> bytes:
        """
        :param report: True to generate document file (currently the only option supported)
        :param plugin: bool
        :param token: The token that the request will be created on str
        :return: bytes (xlsx)
        :rtype bytes
        """
        report_name = 'Request History Report'
        token_type, kv_dict = self.set_token_in_body(token)
        ret = None
        if not report:
            logger.error(f"{report_name} is only supported as xlsx (set report=True")
        elif plugin and token_type == ScopeTypes.ORGANIZATION:
            ret = self._generic_get(get_type='PluginRequestHistoryReport', token_type=token_type, kv_dict=kv_dict)
        elif plugin:
            logger.error(f"Plugin {report_name} unsupported for {token_type}")
        else:
            logger.debug(f"Running {token_type} {report_name}")
            ret = self._generic_get(get_type='RequestHistoryReport', token_type=token_type, kv_dict=kv_dict)

        return ret

    def get_product_of_project(self,
                               token: str) -> dict:
        project_scope = self.get_scope_by_token(token=token)
        if project_scope['type'] == ScopeTypes.PROJECT:
            return self.get_scope_by_token(token=project_scope[TOKEN_TYPES_MAPPING[ScopeTypes.PRODUCT]])

    def get_project(self,
                    token: str) -> dict:
        all_projects = self.get_projects()
        for project in all_projects:
            if project['token'] == token:
                return project
        logger.error(f"Project with token: {token} was not found")
        raise WsSdkServerMissingTokenError(token, ScopeTypes.PROJECT)

    def get_project_metadata(self,
                             token: str) -> dict:
        """
        Method to return metadata dictionary base on project's scan comment
        :param token:
        :return:
        """
        project = self.get_project(token=token)

        return project['project_metadata_d']

    def get_tags(self,
                 token: str = None) -> list:
        report_name = "Tags"
        token_type, kv_dict = self.set_token_in_body(token)

        if token and token_type == ScopeTypes.PROJECT or self.token_type == ScopeTypes.PROJECT:                              # getProjectTags
            ret = self._generic_get(get_type="ProjectTags", token_type="", kv_dict=kv_dict)['projectTags']
        elif token and token_type == ScopeTypes.PRODUCT or self.token_type == ScopeTypes.PRODUCT:                            # getProductTags
            ret = self._generic_get(get_type="ProductTags", token_type="", kv_dict=kv_dict)['productTags']
        # Cases where no Token is specified
        elif not token and token_type == ScopeTypes.ORGANIZATION:
            product_tags = self._generic_get(get_type="ProductTags", token_type=self.token_type, kv_dict=kv_dict)['productTags'] # getOrganizationProductTags
            for prod in product_tags:
                prod['type'] = ScopeTypes.PRODUCT
            project_tags = self._generic_get(get_type="ProjectTags", token_type=self.token_type, kv_dict=kv_dict)['projectTags']  # getOrganizationProductTags
            for prod in product_tags:
                prod['type'] = ScopeTypes.PROJECT
            ret = product_tags + project_tags
        elif not token and token_type == ScopeTypes.PRODUCT:
            ret = self._generic_get(get_type="ProjectTags", token_type=self.token_type, kv_dict=kv_dict)['projectTags'] # getProductProjectTags
        logger.debug(f"Getting {report_name} on {token_type} token: {token}")

        return ret

    def delete_scope(self,
                     token: str) -> dict:
        """
        :param token: token of entity to delete (product or project)
        :return: dict whether succeeded.
        :rtype dict
        """
        token_type, kv_dict = self.set_token_in_body(token)
        if token_type == ScopeTypes.PROJECT:
            project = self.get_project(token)
            kv_dict[TOKEN_TYPES_MAPPING[ScopeTypes.PRODUCT]] = project[TOKEN_TYPES_MAPPING[ScopeTypes.PRODUCT]]
        logger.debug(f"Deleting {token_type}: {self.get_scope_name_by_token(token)} Token: {token}")

        return self.call_ws_api(request_type=f"delete{token_type.capitalize()}", kv_dict=kv_dict)

    def get_libraries(self,
                      search_value: str,
                      version: str = None,
                      search_only_name: bool = False,
                      global_search: bool = True) -> list:
        """
        Method to search for libraries in WS Database (Highly inefficient and inaccurate as max 100 results returns)
        :param search_only_name: Specify to return results that match the exact name
        :param version: Optional version of the searched library.
        :param search_value: Search string to search. Acts like "contains" i.e. search for all libraries that contains the string.
        :param global_search: whether to search global database.
        :return:
        """
        if global_search:
            if version:
                search_value += f"-{version}"
            logger.debug(f"Performing Global Search with value: \'{search_value}\'")
            libs = self.call_ws_api(request_type="librarySearch", kv_dict={"searchValue": search_value}).get('libraries')

            if version:
                libs = [lib for lib in libs if lib.get('version') == version]

            if search_only_name:
                logger.debug(f"Filtering search results of search value \'{search_value}\' by exact name")
                libs = [lib for lib in libs if lib.get('name') == search_value]
            logger.info(f"Global search found {len(libs)} results for search value: \'{search_value}\'")
        else:
            libs = self.get_inventory()

        return libs

    def get_library_details(self,
                            name: str,
                            lib_type: str,
                            version: str,
                            architecture: str = None,
                            group: str = None,
                            language_version: str = None,
                            include_request_token: bool = False,
                            key_id: str = None,
                            languages: list = None) -> list:
        search_values = {"name": "libraryName",
                         "lib_type": "libraryType",
                         "version": "libraryVersion",
                         "architecture": "architecture",
                         "group": "libraryGroup",
                         "language_version": "languageVersion",
                         "include_request_token": "includeRequestToken",
                         "key_id": "keyId"}

        if lib_type == "Source Library" and languages:
            logger.debug(f"Replacing \"Source Library\" Type with {languages[0]}")
            lib_type = languages[0]

        if lib_type in LibTypes.type_to_lib_t.keys():
            logger.debug(f"Replacing {lib_type} Type with {LibTypes.type_to_lib_t[lib_type]}")
            lib_type = LibTypes.type_to_lib_t[lib_type]

        kv_dict = {}
        local_vars = locals()                                    # Iterating method variables to set search values
        for val in search_values.items():
            if local_vars[val[0]] is not None:
                kv_dict[val[1]] = local_vars[val[0]]
        ret = self._generic_get(get_type="LibraryInfo", token_type="", kv_dict=kv_dict).get('librariesInformation')

        return ret

    @Decorators.check_permission(permissions=[ScopeTypes.ORGANIZATION])
    def set_alerts_status(self,
                          alert_uuids: Union[list, str],
                          status: str = None,
                          comments: str = None) -> dict:
        """
        :param alert_uuids: specify an alert's uuid or list of them
        :param status: status can be "Ignored" or "Active""
        :param comments: specify comment
        :return: dict whether succeeded
        :rtype dict
        """
        token_type, kv_dict = self.set_token_in_body()
        if not alert_uuids:
            logger.error("At least 1 alert uuid must be provided")
        elif status not in AlertStatus.ALERT_SET_STATUSES:
            logger.error(f'{status} status is invalid. Must be "Ignored" or "Active"')
        else:
            if isinstance(alert_uuids, str):
                alert_uuids = [alert_uuids]
            kv_dict['alertUuids'] = alert_uuids
            kv_dict['status'] = status
            kv_dict['comments'] = comments

            return self.call_ws_api(request_type='setAlertsStatus', kv_dict=kv_dict)

    def get_lib_notice(self,
                       product_token: str = None,
                       as_text: bool = False) -> Union[str, list]:
        """
        Method to return Notice text on all libs in a specified product
        :param product_token:
        :param as_text: If marked, will not try to convert text to LIST of DICTs
        :return: string or list of dictionaries
        """
        def __convert_notice_text_to_json__(text_str: str) -> list:
            """
            Method to convert Notice from text to LIST. If the 'text' value is also JSON it will be converted to dict
            :param text_str: The string to convert
            :return: list of dictionaries
            """
            def __append_notice_text_as_json__(c_d):
                try:
                    c_d['json'] = json.loads(c_d.get('text', ""))
                except json.JSONDecodeError:
                    logger.debug(f"No JSON to decode: {c_d.get('text')}")
                ret_list.append(c_d)

            ret_list = []
            lines = text_str.split('\r\n')
            lines = [line for line in lines if line.strip()]

            ret_text = text_str.replace('\r\n', "")

            for i in range(1, len(lines)):      # Starting for 1 to skip product name
                if lines[i].startswith('Library:'):
                    if 'curr_dict' in locals():
                        __append_notice_text_as_json__(curr_dict)
                    curr_dict = {'name': lines[i].replace('Library: ', "")}
                elif lines[i] == len(lines[i]) * lines[i][0]:
                    logger.debug(f"Skipping notice line: {lines[i]}")
                elif lines[i].startswith('Reference:'):
                    curr_dict['reference'] = lines[i].replace('Reference:', "")
                else:
                    curr_dict['text'] = curr_dict.get('text', "") + lines[i]
            __append_notice_text_as_json__(curr_dict)

            return ret_list

        token_type, kv_dict = self.set_token_in_body(token=product_token)

        if token_type == ScopeTypes.PRODUCT:
            ret = self._generic_get(get_type='NoticesTextFile', token_type="", kv_dict=kv_dict)
        else:
            raise WsSdkServerTokenTypeError(product_token)

        return ret if as_text else __convert_notice_text_to_json__(ret)

    @Decorators.check_permission(permissions=[ScopeTypes.ORGANIZATION])
    def set_lib_notice(self,
                       lib_uuid: str,
                       text: Union[str, dict, list],
                       reference: str = None):
        token_type, kv_dict = self.set_token_in_body()
        kv_dict['libraryUUID'] = lib_uuid
        kv_dict['text'] = text if isinstance(text, str) else json.dumps(text)
        kv_dict['reference'] = reference

        return self.call_ws_api(request_type='setLibraryNotice', kv_dict=kv_dict)

    def get_policies(self,                                                  # TODO get affected policy (i.e include on each project product and org policies that affect the project
                     token: str = None,
                     include_parent_policy: bool = True) -> list:
        """
        Retrieves policies from scope
        :param token: Optional to to get policies of another token
        :param include_parent_policy: Should inherited policies be presented (default: true)
        :return: list of policies
        :rtype: list
        """
        report_name = "Policies"
        token_type, kv_dict = self.set_token_in_body(token)
        logger.debug(f"Running {token_type} {report_name}")
        kv_dict['aggregatePolicies'] = include_parent_policy
        ret = self._generic_get(get_type='Policies', token_type=token_type, kv_dict=kv_dict)['policies']
        pol_ctx2scope = {'DOMAIN': ScopeTypes.ORGANIZATION,
                         'PRODUCT': ScopeTypes.PRODUCT,
                         'PROJECT': ScopeTypes.PROJECT}

        for pol in ret:
            pol['scope_type'] = pol_ctx2scope[pol['policyContext']]

        return ret

    @Decorators.check_permission(permissions=[ScopeTypes.ORGANIZATION])
    def create_user(self,
                    name: str,
                    email: str = None,
                    inviter_email: str = None,
                    is_service: bool = False,
                    add_to_web_advisor: bool = False) -> dict:
        """
        Create user or service user
        :param name: name of created user - if user exists, the method will fail. Server add mail server to the name value (i.e. name: "X" and email "Y.tld" => WS user name: "X Y"
        :param email: email of the invitee
        :param inviter_email:
        :param is_service: Whether to create a service user (inviter_email and email is not required. # Space is not allowed in name (I think because email address is auto generated and does not replace the space)
        :param add_to_web_advisor: Whether to add use to Web Advisor (Not applicable for service user)
        :returns None if User, User Key if Service User
        :rtype: str None
        """
        token_type, kv_dict = self.set_token_in_body()
        ret = {}
        user_exists = False
        if self.get_users(name=name):                       # createUser WILL THROW AN ERROR IF CALLED ON EXISTING USER
            logger.warning(f"User: {name} already exists")
            user_exists = True
        elif is_service:
            if " " in name:
                logger.error("Spaces in a service name are not allowed")
            else:
                logger.debug(f"Creating Service User: {name}")
                kv_dict['addedUser'] = {"name": name}
                ret = self.call_ws_api(request_type='createServiceUser', kv_dict=kv_dict).get('userToken')
        elif email and inviter_email:
            logger.debug(f"Creating User: {name} email : {email} with Inviter email: {inviter_email}")
            kv_dict['inviter'] = {"email": inviter_email}
            kv_dict['addedUser'] = {"name": name, "email": email}
            ret = self.call_ws_api(request_type='createUser', kv_dict=kv_dict)
            user_exists = True
        elif not email:
            logger.error("Missing user email to create User")
        elif not inviter_email:
            logger.error("Missing Inviter email to create User")

        if add_to_web_advisor and email:
            logger.debug(f"Inviting user's email {email} to Web Advisor")
            self.invite_user_to_web_advisor(user_email=email)

        return ret                                              #  TODO BUG IN CONFLUENCE DOCUMENTATION (userToken)

    @Decorators.check_permission(permissions=[ScopeTypes.ORGANIZATION, ScopeTypes.GLOBAL])
    def delete_user(self,
                    email: str,
                    org_token: str = None) -> dict:
        """
        Remove user from organization by email address, If run by global and org_token is not None it will remove from
        a specific token and if not will remove from all organizations under global
        :param email: User's email to remove
        :param org_token: Delete from a specific org when running as Global administrator
        """
        if self.token_type == ScopeTypes.GLOBAL:
            orgs = self.get_organizations(token=org_token) if org_token else self.get_organizations()
            if orgs:
                for org in orgs:
                    temp_conn = copy(self)                      # TODO MAKE THIS GENERIC
                    temp_conn.token = org['token']
                    temp_conn.token_type = ScopeTypes.ORGANIZATION
                    temp_conn.delete_user(email)
            else:
                logger.error(f"Organization token: {org_token} was not found under Global Organization: {self.token}")
        else:
            if not self.get_users(email=email):
                logger.error(f"User's email: {email} does not exist in the organization")
            else:
                logger.debug(f"Deleting user email: {email} from Organization Token: {self.token}")
                return self.call_ws_api(request_type="removeUserFromOrganization", kv_dict={"user": {"email": email}})

    @Decorators.check_permission(permissions=[ScopeTypes.ORGANIZATION])
    def create_group(self,
                     name: str,
                     description: str = None) -> dict:
        token_type, kv_dict = self.set_token_in_body()
        kv_dict['group'] = {"name": name,
                            "description": name if description is None else description,
                            }
        ret = {}
        if self.get_groups(name=name):
            logger.warning(f"Group: \'{name}\' already exists")
        else:
            logger.debug(f"Creating Group: {name}")
            ret = self.call_ws_api(request_type='createGroup', kv_dict=kv_dict)

        return ret

    @Decorators.check_permission(permissions=[ScopeTypes.ORGANIZATION])
    def create_product(self,
                       name: str):

        return self.call_ws_api(request_type="createProduct", kv_dict={"productName": name})

    @Decorators.check_permission(permissions=[ScopeTypes.ORGANIZATION, ScopeTypes.PRODUCT])
    def create_project(self,
                       name: str,
                       product_token: str = None,
                       product_name: str = None):
        ret = None
        if product_token and product_name:
            logger.error(f"Unable to create project: '{name}'. Only project token or project name is allowed")
        elif ScopeTypes.ORGANIZATION and (product_token is None and product_name is None):
            logger.error(f"Unable to create project: '{name}'. Missing product value")
        else:
            if product_name:
                product_token = self.get_tokens_from_name(product_name, token_type=ScopeTypes.PRODUCT)
            if product_token:
                token_type, kv_dict = self.set_token_in_body(product_token[0])
                kv_dict['projectName'] = name
                ret = self.call_ws_api(request_type="createProject", kv_dict=kv_dict)
            else:
                logger.error(f"Unable to create project: '{name}'. Product name: '{product_name}' was not found")

        return ret

    @Decorators.check_permission(permissions=[ScopeTypes.ORGANIZATION])
    def assign_user_to_group(self,
                             user_email: str,
                             group_name: str) -> dict:
        if not self.get_groups(name=group_name):
            logger.error(f"Unable to assign user: {user_email} to Group: {group_name}. Group does not exist")
        elif not self.get_users(email=user_email):
            logger.error(f"User's Email: {user_email} does not exist")
        elif self.get_groups(name=group_name, user_email=user_email):
            logger.warning(f"User's Email: {user_email} already in group: {group_name}")
        else:
            logger.debug(f"Assigning user's Email: {user_email} to Group: {group_name}")
            token_type, kv_dict = self.set_token_in_body()
            kv_dict['assignedUsers'] = [
                [{'name': group_name},
                 [{"email": user_email}]
                 ]
            ]

            return self.call_ws_api(request_type='addUsersToGroups', kv_dict=kv_dict)

    @Decorators.check_permission(permissions=[ScopeTypes.PRODUCT, ScopeTypes.ORGANIZATION])
    def assign_to_scope(self,
                        role_type: str,
                        token: str = None,
                        email: Union[str, list] = None,
                        group: Union[str, list] = None) -> dict:
        def __get_assignments__(a, key) -> list:
            assignments = []
            if isinstance(a, str):
                assignments = [{key: a}]
            elif isinstance(a, list):
                for e in a:
                    assignments.append({key: e})

            return assignments
        """
        Assign user(s) or group(s) to a designated scope (organization or product) with a specific role type
        :param role_type:
        :param token: Scope token (if no stated, assign to the connector scope
        :param email: User's email address (one or more)
        :param group: Group name (one or more)
        """
        token_type, kv_dict = self.set_token_in_body(token)
        if not email and not group:
            logger.error("At least 1 user or group is required")
        elif token_type is ScopeTypes.ORGANIZATION and role_type not in RoleTypes.ORG_ROLE_TYPES:
            logger.error(f"Invalid {ScopeTypes.ORGANIZATION} Role type: {role_type}. Available Roles: {RoleTypes.PROD_ROLES_TYPES}")
        elif token_type is ScopeTypes.PRODUCT and role_type not in RoleTypes.PROD_ROLES_TYPES:
            logger.error(f"Invalid {ScopeTypes.PRODUCT} Role type: {role_type}. Available Roles: {RoleTypes.PROD_ROLES_TYPES}")
        else:
            all_groups_assignments = __get_assignments__(group, "name")         # Filter non-existing groups
            groups_assignments = []
            for group_item in all_groups_assignments:
                if self.get_groups(name=group_item['name']):
                    groups_assignments.append(group_item)
                else:
                    logger.warning(f"Group: {group_item} does not exist")
            groups_assignments = groups_assignments if len(groups_assignments) > 0 else None

            all_users_assignments = __get_assignments__(email, "email")          # Filter non-existing users in the org
            users_assignments = []
            for user_item in all_users_assignments:
                if self.get_users(email=user_item['email']):
                    users_assignments.append(user_item)
                else:
                    logger.warning(f"User email: {user_item['email']} does not exist")

            if users_assignments or groups_assignments:
                kv_dict[role_type] = {'userAssignments': users_assignments,
                                      'groupAssignments': groups_assignments}
                logger.debug(f"Assigning User(s): {email} Group(s): {group} to Role: {role_type}")
                return self._generic_set(set_type='Assignments', token_type=token_type, kv_dict=kv_dict)
            else:
                logger.error("No valid user or group were found")

    @Decorators.check_permission(permissions=[ScopeTypes.ORGANIZATION])
    def invite_user_to_web_advisor(self,
                                   user_email: str):
        token_type, kv_dict = self.set_token_in_body()
        kv_dict['userEmail'] = user_email
        logger.debug(f"Inviting email: '{user_email}' to Web Advisor")

        return self.call_ws_api(request_type='inviteUserToWebAdvisor', kv_dict=kv_dict)

    @Decorators.check_permission(permissions=[ScopeTypes.ORGANIZATION])
    def regenerate_service_user_key(self,
                                    service_user_key: str) -> str:
        """
        Regenerates service user keys
        :param service_user_key: the current service key
        :return: new service key
        :rtype str
        """
        if ws_utilities.is_token(service_user_key):
            logger.debug(f"Generating new key for service user key: {service_user_key}")
            ret = self.call_ws_api(request_type='regenerateUserKey', kv_dict={'serviceUserKey': service_user_key})['userToken']
            logger.debug(f"New token: {ret}")
        else:
            raise WsSdkTokenError(service_user_key)

        return ret

    @Decorators.check_permission(permissions=[ScopeTypes.ORGANIZATION])       # TODO MISSING VALID integrationType VALS
    def get_integration_token(self,
                              integration_type: str) -> str:
        ret = None
        if integration_type in IntegrationTypes.Types:
            token_type, kv_dict = self.set_token_in_body()
            kv_dict['integrationType'] = integration_type
            logger.debug(f"Retrieving Integration Activation Token of type: {integration_type}")

            ret = self._generic_get(get_type='IntegrationActivationToken', token_type=token_type, kv_dict=kv_dict)
        else:
            logger.error(f"Invalid Integration Type: '{integration_type}'")

        return ret

    @Decorators.check_permission(permissions=[ScopeTypes.ORGANIZATION])
    def get_last_scan_process_status(self, request_token) -> str:
        """
        Returns the status of the last UA scan.
        :param request_token: value returned from the UA scan output
        :return: Possible Statuses: "UNKNOWN", "IN_PROGRESS", "UPDATED", "FINISHED", "FAILED", "SKIPPED"
        :returns: str
        """
        return self._generic_get(get_type="RequestState", token_type="", kv_dict={'requestToken': request_token})['requestState']

    # @Decorators.check_permission(permissions=[ScopeTypes.ORGANIZATION])
    # def match_policy(self, policy_obj):     # TODO TBD
    #     """
    #     TBD: Method to check a lib against policy object
    #     :param policy_obj: class that represents policy rules on lib (perhaps including alerts)
    #     :returns whether there is a match on which conditions
    #     """
    #     pass<|MERGE_RESOLUTION|>--- conflicted
+++ resolved
@@ -8,7 +8,7 @@
 import requests
 from requests.adapters import HTTPAdapter
 
-from external_search.search import ExtSearch
+# from external_search.search import ExtSearch
 from ws_sdk import ws_utilities
 from ws_sdk._version import __version__, __tool_name__
 from ws_sdk.ws_constants import *
@@ -379,14 +379,14 @@
 
             main_list.append(library)
 
-        def get_libs_publish_date(libs):
-            for lib in libs:
-                try:
-                    lib['publish_date'] = ExtSearch.get_lib_publish_date(**lib)
-                except (ValueError, NotImplementedError):
-                    continue
-
-            return libs
+        # def get_libs_publish_date(libs):
+        #     for lib in libs:
+        #         try:
+        #             lib['publish_date'] = ExtSearch.get_lib_publish_date(**lib)
+        #         except (ValueError, NotImplementedError):
+        #             continue
+        #
+        #     return libs
         """
         :param name: filter libs by name (only in JSON)
         :param as_dependency_tree: Include library dependency (Project Hierarchy)
@@ -419,13 +419,8 @@
                 ret = main_l
             if lib_name:
                 ret = [lib for lib in ret if lib['name'] == lib_name]
-<<<<<<< HEAD
-            # if inc_publish_date:
-            #     ret = get_libs_publish_date(ret)
-=======
             if inc_publish_date:
                 ret = get_libs_publish_date(ret)
->>>>>>> a66c4238
 
         return ret
 
