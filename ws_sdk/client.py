--- conflicted
+++ resolved
@@ -41,16 +41,11 @@
             self.ua_conf.log_files_path = self.ua_path
             self.ua_conf.whiteSourceFolderPath = self.ua_path
             self.ua_conf.checkPolicies = False
-<<<<<<< HEAD
-            self.ua_conf.includes = {"**/*.c", "**/*.cc", "**/*.cp", "**/*.cpp", "**/*.cxx", "**/*.c++", "**/*.h", "**/*.hpp", "**/*.hxx"}
-            self.ua_conf.scanComment = f"agent:{tool_details[0]};agentVersion:{tool_details[1]}"
-=======
             self.ua_conf.scanComment = f"agent:{tool_details[0]};agentVersion:{tool_details[1]}"
             self.ua_conf.showProgressBar = False
             # Input validation
             if not ws_utilities.is_java_exists(self.java_bin):
                 logging.warning(f"Java: '{java_bin}' was not found")
->>>>>>> 87bacf71
             if logging.root.level == logging.DEBUG:
                 self.ua_conf.logLevel = "debug"
             else:
@@ -145,13 +140,8 @@
             if offline is not None:
                 local_ua_all_conf.Offline = offline
 
-<<<<<<< HEAD
-            self.add_scan_comment(key="k0", value="v0", ua_conf=local_ua_all_conf)
-            self.add_scan_comment(key="k1", value="v1", ua_conf=local_ua_all_conf)
-=======
             if include:
                 local_ua_all_conf.set_include_suffices_to_scan(include)
->>>>>>> 87bacf71
 
             ret = self._execute_ua(f"-d {existing_dirs} -{target[0]} {target[1]}", local_ua_all_conf)
         else:
@@ -245,11 +235,7 @@
         return self._get_ua_output("checkPolicies-json.txt")
 
     def get_scan_project_details(self) -> dict:
-<<<<<<< HEAD
-        return self.__get_ua_output("scanProjectDetails.json")
-=======
         return self._get_ua_output("scanProjectDetails.json")
->>>>>>> 87bacf71
 
     def add_scan_comment(self,
                          key: str,
@@ -267,9 +253,6 @@
         if ua_conf.scanComment:
             ua_conf.scanComment += ';'
 
-<<<<<<< HEAD
-        ua_conf.scanComment += f"{key}:{value}"
-=======
         ua_conf.scanComment += f"{key}:{value}"
 
     @classmethod
@@ -285,5 +268,4 @@
         elif product_n:
             target = ("product", product_n)
 
-        return target
->>>>>>> 87bacf71
+        return target