import json
import logging
from copy import copy
from datetime import datetime, timedelta
from typing import Union

import requests
import requests_cache

<<<<<<< HEAD
from ws_sdk import ws_utilities, ws_errors
=======
from ws_sdk import ws_utilities
from ws_sdk.ws_errors import *
>>>>>>> c611448e
from ws_sdk.ws_constants import *
from ws_sdk._version import __version__


def check_permission(permissions: list):                       # Decorator to enforce WS scope token types
    def decorator(function):
        def wrapper(*args, **kwargs):
            def __get_token_type__():                           # Internal method to get token_type from args or kwargs
                token_type = kwargs.get('token_type')
                if token_type is None:
                    try:
                        token_type = args[0].token_type
                    except IndexError:
                        logging.exception("Unable to discover token type")
                        raise WsSdkServerTokenTypeError
                return token_type

            if __get_token_type__() in permissions:
                return function.__call__(*args, **kwargs)
            else:
                logging.error(f"Token Type: {args[0].token_type} is unsupported to execute: {function.__name__}")
        return wrapper
    return decorator


def report_metadata(**kwargs_metadata):
    def decorator(function):
        def wrapper(*args, **kwargs):
            if ReportsData.REPORT_BIN_TYPE in args and kwargs_metadata.get(ReportsData.REPORT_BIN_TYPE):
                logging.debug(f"Accessing report metadata: {ReportsData.REPORT_BIN_TYPE}")
                return kwargs_metadata[ReportsData.REPORT_BIN_TYPE]
            else:
                return function.__call__(*args, **kwargs)
        return wrapper
    return decorator


class WS:
    def __init__(self,
                 user_key: str,
                 token: str,
                 url: str = None,
                 token_type: str = ORGANIZATION,
                 timeout: int = CONN_TIMEOUT,
                 resp_format: str = "json",
                 tool_details: tuple = ("ps-sdk", __version__)
                 ):
        """WhiteSource Python SDK
        :api_url: URL for the API to access (e.g. saas.whitesourcesoftware.com)
        :user_key: User Key to use
        :token: Token of scope
        :token_type: Scope Type (organization, product, project)
        :tool_details Tool name and version to include in Body and Header of API requests
        """
        self.user_key = user_key
        self.token = token
        self.token_type = token_type
        self.timeout = timeout
        self.resp_format = resp_format
        self.session = requests_cache.CachedSession(cache_name=self.__class__.__name__,
                                                    expire_after=timedelta(seconds=CACHE_TIME),
                                                    allowable_methods=['GET', 'POST'],
                                                    backend='memory')
        self.url = ws_utilities.get_full_ws_url(url)
        self.api_url = self.url + API_URL_SUFFIX
        self.header_tool_details = {"agent": tool_details[0], "agentVersion": tool_details[1]}
        self.headers = {**WS_HEADERS, **self.header_tool_details}

        # if not ws_utilities.is_token(self.token): # Org token can be 32 chars seperate by 4 hyphens.
        #     raise WsSdkTokenError(self.token)

        if not ws_utilities.is_token(self.user_key):
            raise WsSdkTokenError(self.user_key)

    def set_token_in_body(self,
                          token: str = None) -> (str, dict):
        """
        Determines the token, its type and add into to the request body
        :param token:
        :return: tuple of token_type as string and kv_dict - dictionary
        :rtype: tuple
        """
        kv_dict = {}
        if token is None:
            token_type = self.token_type
            kv_dict[TOKEN_TYPES_MAPPING[token_type]] = self.token
        else:
            token_type = self.get_scope_type_by_token(token)
            kv_dict[TOKEN_TYPES_MAPPING[token_type]] = token
            logging.debug(f"Token: {token} is a {token_type}")

        return token_type, kv_dict

    def call_ws_api(self,
                    request_type: str,
                    kv_dict: dict = None) -> dict:
        def __create_body(api_call: str,
                          kv_d: dict = None) -> tuple:
            ret_dict = {
                        "requestType": api_call,
                        "userKey": self.user_key,
                        "agentInfo": self.header_tool_details
                        }
            if isinstance(kv_d, dict):
                for ent in kv_d:
                    ret_dict[ent] = kv_d[ent]

            toks = [k for k in ret_dict.keys() if 'Token' in k]  # If scope token already configured
            if toks:
                tok = toks[0]
            else:
                ret_dict[TOKEN_TYPES_MAPPING[self.token_type]] = self.token
                tok = TOKEN_TYPES_MAPPING[self.token_type]

            return tok, ret_dict

        def __handle_ws_server_errors(error):
            """
            2007 - User is not in Organization
            2008 - Group does not exist
            2015 - Inactive org
            3010 - Missing fields: user
            4000 - Unexpected error
            5001 - User is not allowed to perform this action
            :param error:
            """
            error_dict = json.loads(error)
            if error_dict['errorCode'] == 2015:
                raise WsSdkServerInactiveOrg(body[token])
            elif error_dict['errorCode'] == 5001:
                raise WsSdkServerInsufficientPermissions(body[token])
            else:
                raise WsSdkServerGenericError(body[token], error)

        token, body = __create_body(request_type, kv_dict)
        logging.debug(f"Calling: {self.api_url} with requestType: {request_type}")
        self.session.expire_after = timedelta(seconds=CACHE_TIME)

        try:
            resp = self.session.post(self.api_url, data=json.dumps(body), headers=self.headers, timeout=self.timeout)
        except requests.RequestException:
            logging.exception(f"Received Error on {body[token[-1]]}")
            raise

        if not request_type.startswith("get"):
            logging.debug("Expiring request cache")
            self.session.expire_after = 0

        if resp.status_code > 299:
            logging.error(f"API {body['requestType']} call on {body[token[-1]]} failed: {resp.text}")
            raise requests.exceptions.RequestException
        elif "errorCode" in resp.text:
            logging.debug(f"API returned errorCode {body['requestType']} call on {body[token]} message: {resp.text}")
            __handle_ws_server_errors(resp.text)
        else:
            logging.debug(f"API {body['requestType']} call on {token} {body[token]} succeeded")

        try:
            ret = json.loads(resp.text)
        except json.JSONDecodeError:
            logging.debug("Response is not a JSON object")
            if resp.encoding is None:
                logging.debug("Response is binary")
                ret = resp.content
            else:
                logging.debug(f"Response encoding: {resp.encoding}")
                ret = resp.text

        return ret

    def __generic_get__(self,
                        get_type: str,
                        token_type: str = None,
                        kv_dict: dict = None) -> [list, dict, bytes]:
        """
        This function completes the API type and calls.
        :param get_type:
        :param token_type:
        :param kv_dict:
        :return: can be list, dict, none or bytes (pdf, xlsx...)
        :rtype: list or dict or bytes
        """
        if token_type is None:
            token_type = self.token_type

        return self.call_ws_api(f"get{token_type.capitalize()}{get_type}", kv_dict)

    def __generic_set__(self,
                        set_type: str,
                        token_type: str = None,
                        kv_dict: dict = None) -> [list, dict, bytes]:
        """
        This function completes the API type and calls.
        :param set_type:
        :param token_type:
        :param kv_dict:
        :return: can be list, dict, none or bytes (pdf, xlsx...)
        :rtype: list or dict or bytes
        """
        if token_type is None:
            token_type = self.token_type

        return self.call_ws_api(f"set{token_type.capitalize()}{set_type}", kv_dict)

    # Covers O/P/P + byType + report
    @report_metadata(report_bin_type="xlsx")
    def get_alerts(self,
                   token: str = None,
                   alert_type: str = None,
                   from_date: datetime = None,
                   to_date: datetime = None,
                   project_tag: bool = False,
                   tag: dict = {},
                   ignored: bool = False,
                   resolved: bool = False,
                   report: bool = False) -> Union[list, bytes, None]:
        """
        Retrieves open alerts of all types
        :param token: The token that the request will be created on
        :param alert_type: Allows filtering alerts by a single type from ALERT_TYPES
        :param from_date: Allows filtering of alerts by start date. Works together with to_date
        :param to_date: Allows filtering of alerts by end date. Works together with from_date
        :param project_tag: should filter by project tags
        :param tag: dict of Key:Value of the tag. Allowed only 1 pair
        :param ignored: Should output include ignored reports
        :param resolved: Should output include resolved reports
        :param report: Create xlsx report type
        :return: list with alerts or xlsx if report is True
        :rtype: list or bytes
        """
        token_type, kv_dict = self.set_token_in_body(token)
        if alert_type in AlertTypes.ALERT_TYPES:
            kv_dict["alertType"] = alert_type
        elif alert_type:
            logging.error(f"Alert: {alert_type} does not exist")
            return None

        if isinstance(from_date, datetime):
            kv_dict["fromDate"] = from_date.strftime(DATE_FORMAT)
        if isinstance(to_date, datetime):
            kv_dict["toDate"] = to_date.strftime(DATE_FORMAT)

        ret = None
        if resolved and report:
            logging.debug("Running Resolved Alerts Report")
            ret = self.__generic_get__(get_type='ResolvedAlertsReport', token_type=token_type, kv_dict=kv_dict)
        elif ignored and report:
            logging.debug("Running ignored Alerts Report")
            ret = self.__generic_get__(get_type='SecurityAlertsByVulnerabilityReport', token_type=token_type, kv_dict=kv_dict)
        elif resolved:
            logging.error("Resolved Alerts is only available in xlsx format(set report=True)")
        elif ignored:
            logging.debug("Running ignored Alerts")
            ret = self.__generic_get__(get_type='IgnoredAlerts', token_type=token_type, kv_dict=kv_dict)
        elif report:
            logging.debug("Running Alerts Report")
            kv_dict["format"] = "xlsx"
            ret = self.__generic_get__(get_type='AlertsReport', token_type=token_type, kv_dict=kv_dict)
        elif project_tag:
            if token_type != ORGANIZATION:
                logging.error("Getting project alerts tag is only supported with organization token")
            elif len(tag) == 1:
                logging.debug("Running Alerts by project tag")
                ret = self.__generic_get__(get_type='AlertsByProjectTag', token_type=token_type, kv_dict=kv_dict)
            else:
                logging.error("Alerts tag is not set correctly")
        elif kv_dict.get('alertType') is not None:
            logging.debug("Running Alerts By Type")
            ret = self.__generic_get__(get_type='AlertsByType', token_type=token_type, kv_dict=kv_dict)
        else:
            logging.debug("Running Alerts")
            ret = self.__generic_get__(get_type='Alerts', token_type=token_type, kv_dict=kv_dict)

        return ret.get('alerts') if isinstance(ret, dict) else ret

    @report_metadata(report_bin_type="xlsx")
    def get_ignored_alerts(self,
                           token: str = None,
                           report: bool = False) -> Union[list, bytes]:
        return self.get_alerts(token=token, report=report, ignored=True)

    @report_metadata(report_bin_type="xlsx")
    def get_resolved_alerts(self,
                            token: str = None,
                            report: bool = False) -> Union[list, bytes]:
        return self.get_alerts(token=token, report=report, resolved=True)

    @report_metadata(report_bin_type="xlsx")
    def get_inventory(self,
                      token: str = None,
                      include_in_house_data: bool = True,
                      with_dependencies: bool = False,
                      report: bool = False) -> Union[list, bytes]:
        """
        :param with_dependencies: Include library dependency (Project Hierarchy)
        :param token: The token that the request will be created on
        :param include_in_house_data:
        :param report: Get data in binary form
        :return: list or xlsx if report is True
        :rtype: list or bytes
        """
        token_type, kv_dict = self.set_token_in_body(token)
        report_name = 'Inventory'

        if token_type == PROJECT and not include_in_house_data:
            kv_dict["includeInHouseData"] = include_in_house_data
            logging.debug(f"Running {token_type} {report_name}")
            ret = self.__generic_get__('Inventory', token_type=token_type, kv_dict=kv_dict)
        elif token_type == PROJECT and with_dependencies:
            logging.debug(f"Running {token_type} Hierarchy")
            ret = self.__generic_get__(get_type="Hierarchy", token_type=token_type, kv_dict=kv_dict)
        else:
            kv_dict["format"] = "xlsx" if report else "json"
            logging.debug(f"Running {token_type} {report_name} Report")
            ret = self.__generic_get__(get_type="InventoryReport", token_type=token_type, kv_dict=kv_dict)

        return ret['libraries'] if isinstance(ret, dict) else ret

    def get_scope_type_by_token(self,
                                token: str) -> str:
        return self.get_scope_by_token(token)['type']

    def get_scope_name_by_token(self,
                                token: str) -> str:
        return self.get_scope_by_token(token)['name']

    def get_scope_by_token(self,
                           token: str) -> dict:
        """
        Method to return the scope of a token, if not found, raise exception.
        :param token: the searched token
        :return: dictionary of scope
        :rtype: dict
        """
        ret = self.get_scopes(token=token)

        if ret:
            return ret[0]
        else:
            raise WsSdkServerMissingTokenError(token, self.token_type)

    def get_scopes(self,
                   name: str = None,
                   token: str = None,
                   scope_type: str = None,
                   product_token: str = None) -> list:
        """
        :param name: filter returned scopes by name
        :param token: filter by token
        :param scope_type: filter by scope type
        :param product_token: filter projects by product token
        :return: list of scope dictionaries
        :rtype list
        """
        def __enrich_projects__(proj_list: list, prod: dict) -> list:
            for project in proj_list:
                project['type'] = PROJECT
                project[TOKEN_TYPES_MAPPING[PRODUCT]] = prod.get('token')
                project['productName'] = prod.get('name')

            return proj_list

        def __get_projects_from_product__(products: list):
            all_projs = []
            for p in products:
                try:
                    prod_projects = self.__generic_get__(get_type="ProjectVitals",
                                                         kv_dict={TOKEN_TYPES_MAPPING[PRODUCT]: p['token']},
                                                         token_type='product')['projectVitals']
                    all_projs.extend(__enrich_projects__(prod_projects, p))
                except KeyError:
                    logging.debug(f"Product: {p['name']} Token {p['token']} without projects. Skipping")

            return all_projs

        def __create_self_scope__() -> dict:
            return {'type': self.token_type,
                    'token': self.token,
                    'name': self.get_name()}
        # toDo better handling while using product_token when scope type is org
        scopes = []
        if self.token_type == PRODUCT:
            product = __create_self_scope__()
            projects = self.__generic_get__(get_type="ProjectVitals")['projectVitals']
            scopes = __enrich_projects__(projects, product)
            scopes.append(product)
        elif self.token_type == ORGANIZATION:
            all_products = self.__generic_get__(get_type="ProductVitals")['productVitals']
            prod_token_exists = False

            for product in all_products:
                product['type'] = PRODUCT
                product['org_token'] = self.token

                if product['token'] == token:
                    logging.debug(f"Found searched token: {token}")
                    scopes.append(product)
                    return scopes                                              # TODO FIX THIS
                elif product['token'] == product_token:
                    logging.debug(f"Found searched productToken: {token}")
                    prod_token_exists = True
                    break

            if not prod_token_exists and product_token is not None:
                raise WsSdkServerMissingTokenError(product_token, self.token_type)

            if scope_type not in [ORGANIZATION, PRODUCT]:
                if product_token:
                    all_products = [prod for prod in all_products if prod['token'] == product_token]
                all_projects = __get_projects_from_product__(all_products)
                scopes.extend(all_projects)
            if scope_type not in [ORGANIZATION, PROJECT]:
                scopes.extend(all_products)
            if scope_type in [ORGANIZATION, None]:
                scopes.append(self.get_organization_details())
        elif self.token_type == GLOBAL:
            organizations = self.__generic_get__(get_type="AllOrganizations", token_type="")['organizations']
            for org in organizations:
                org['global_token'] = self.token
                org['token'] = org['orgToken']
                org['type'] = ORGANIZATION

            scopes = []
            if scope_type in [PROJECT, PRODUCT]:
                for org in organizations:
                    temp_conn = WS(url=self.url,
                                   user_key=self.user_key,
                                   token=org['orgToken'],
                                   token_type=ORGANIZATION)
                    try:
                        scopes.extend(temp_conn.get_scopes(scope_type=scope_type))
                        org['active'] = True
                    except WsSdkServerInactiveOrg as e:
                        logging.warning(e.message)
                        org['active'] = False
            else:
                scopes.extend(organizations)
                scopes.append(__create_self_scope__())
        else:                                                               # self.token_type == PROJECT
            scopes.append(__create_self_scope__())
        # Filter scopes
        if token:
            scopes = [scope for scope in scopes if scope['token'] == token]

        if name:
            scopes = [scope for scope in scopes if scope['name'] == name]
        if scope_type is not None:                                              # 2nd filter because scopes may contain full scope due to caching
            scopes = [scope for scope in scopes if scope['type'] == scope_type]
        if product_token:
            scopes = [scope for scope in scopes if scope.get(TOKEN_TYPES_MAPPING[PRODUCT]) == product_token]

        logging.debug(f"{len(scopes)} results were found")       # Check that MissingTokenError is not in use in other repos

        return scopes

    @check_permission(permissions=[ORGANIZATION])
    def get_organization_details(self) -> dict:
        org_details = self.__generic_get__(get_type='Details')
        org_details['name'] = org_details.get('orgName')
        org_details['token'] = org_details.get('orgToken')
        org_details['type'] = ORGANIZATION

        return org_details

    def get_name(self) -> str:
        """
        Method to retun self name of token configured in SDK
        :return: name of configured in SDK
        :rtype: str
        """
        if self.token_type == ORGANIZATION:
            return self.get_organization_details()['orgName']
        elif self.token_type == GLOBAL:
            return "TBD"
        else:
            return self.get_tags()[0]['name']

    def get_scopes_from_name(self, name) -> list:
        """
        :param name:
        :return:
        """
        return self.get_scopes(name=name)

    def get_tokens_from_name(self,
                             scope_name: str) -> list:
        scopes = self.get_scopes_from_name(scope_name)
        ret = []
        for scope in scopes:
            ret.append(scope['token'])

        return ret

    @check_permission(permissions=[GLOBAL])
    def get_organizations(self,
                          name: str = None,
                          token: str = None,
                          active: bool = None) -> list:
        """
        Get all organizations under global organization
        :param name: filter by name
        :param token: filter by token
        :param active: whether to return active only
        :return: list of organization
        :rtype: list
        """
        ret = self.get_scopes(name=name, token=token, scope_type=ORGANIZATION)

        if active:
            ret = [org for org in ret if org.get('active') == active]

        return ret

    @check_permission(permissions=[ORGANIZATION])
    def get_products(self,
                     name: str = None) -> list:

        return self.get_scopes(name=name, scope_type=PRODUCT)

    def get_projects(self,
                     name: str = None,
                     product_token: str = None) -> list:
        """
        :param name: filter returned scopes by name
        :param product_token: if stated retrieves projects of specific product. If left blank retrieves all the projects in the org
        :return: list
        :rtype list
        """
        return self.get_scopes(name=name, scope_type=PROJECT, product_token=product_token)

    @report_metadata(report_bin_type="xlsx")
    def get_vulnerability(self,
                          status: str = None,  # "Active", "Ignored", "Resolved"
                          container: bool = False,
                          cluster: bool = False,
                          report: bool = False,
                          token: str = None) -> Union[list, bytes]:
        report_name = "Vulnerability Report"
        """
        Retrieves scope vulnerabilities. Default is "Open" If status not not set.   
        :param status: str Alert status: "Active", "Ignored", "Resolved"
        :param container:
        :param cluster:
        :param report:
        :param token: The token that the request will be created on
        :return: list or xlsx if report is True
        :rtype: list or bytes
        """
        token_type, kv_dict = self.set_token_in_body(token)
        if not report:
            kv_dict["format"] = self.resp_format
        if status in AlertStatus.ALERT_STATUSES:
            kv_dict['status'] = status
        ret = None

        if container:
            if token_type == ORGANIZATION:
                logging.debug(f"Running Container {report_name}")
                ret = self.__generic_get__(get_type='ContainerVulnerabilityReportRequest', token_type=token_type, kv_dict=kv_dict)
            else:
                logging.error(f"Container {report_name} is unsupported on {token_type}")
        elif cluster:
            if token_type == PRODUCT:
                logging.debug(f"Running Cluster {report_name}")
                ret = self.__generic_get__(get_type='ClusterVulnerabilityReportRequest', token_type="", kv_dict=kv_dict)
            else:
                logging.error(f"Cluster {report_name} is unsupported on {token_type}")
        else:
            logging.debug(f"Running {report_name}")
            ret = self.__generic_get__(get_type='VulnerabilityReport', token_type=token_type, kv_dict=kv_dict)

        return ret['vulnerabilities'] if isinstance(ret, dict) else ret

    @report_metadata(report_bin_type="xlsx")
    def get_container_vulnerability(self,
                                    report: bool = False,
                                    token: str = None) -> bytes:
        return self.get_vulnerability(container=True, report=report, token=token)

    def get_vulnerabilities_per_lib(self,
                                    token: str = None) -> list:
        def __get_highest_severity__(comp_severity, severity):
            sev_dict = {"high": 3, "medium": 2, "low": 1, "none": 0}

            return comp_severity if sev_dict[comp_severity] > sev_dict[severity] else severity

        vuls = self.get_vulnerability(token=token)
        logging.debug(f"Found {len(vuls)} Vulnerabilities")
        libs_vul = {}

        for vul in vuls:
            lib = vul['library']
            key_uuid = lib['keyUuid']
            if not libs_vul.get(key_uuid):
                lib_dict = {}
                for key in lib.keys():
                    lib_dict[key] = lib[key]
                lib_dict['vulnerabilities'] = set()
                lib_dict['severity'] = "none"
                libs_vul[key_uuid] = lib_dict
            libs_vul[key_uuid]['vulnerabilities'].add(vul['name'])
            curr_severity = vul['severity']
            libs_vul[key_uuid]['severity'] = __get_highest_severity__(curr_severity, libs_vul[key_uuid]['severity'])
            libs_vul[key_uuid]['lib_url'] = f"{self.url}/Wss/WSS.html#!libraryDetails;uuid={key_uuid};{TOKEN_TYPES_MAPPING[self.token_type]}={self.token}"
            libs_vul[key_uuid]['project'] = vul['project']
            libs_vul[key_uuid]['product'] = vul['product']
        logging.debug(f"Found {len(libs_vul)} libraries with vulnerabilities")

        return list(libs_vul.values())

    @check_permission(permissions=[ORGANIZATION])
    def get_change_log(self,
                       start_date: datetime = None) -> list:
        report_name = "Change Log Report"
        if start_date is None:
            kv_dict = None
        else:
            kv_dict = {'startDateTime': start_date.strftime("%Y-%m-%d %H:%M:%S")}
        logging.debug(f"Running {report_name}")

        return self.__generic_get__(get_type="ChangesReport", token_type="", kv_dict=kv_dict)['changes']

    def get_licenses(self,
                     token: str = None,
                     exclude_project_occurrences: bool = False,
                     histogram: bool = False,
                     full_spdx: bool = False) -> list:
        """
        Run Licenses Report
        :param token: The token to generate report on
        :param exclude_project_occurrences: whether to excluded occurrences
        :param histogram: Return number of license occurrences.
        :param full_spdx: Whether to enrich SPDX data with full license name and URL (requires spdx-tools package)
        :return: list
        """
        def __get_spdx_license_dict__() -> dict:
            logging.debug("Enriching license data with SPDX information")
            try:
                from spdx.config import _licenses
                with open(_licenses, "r") as fp:
                    spdx_licenses = json.loads(fp.read())
                logging.debug(f"License List Version: {spdx_licenses['licenseListVersion']}")
                licenses_dict = ws_utilities.convert_dict_list_to_dict(lst=spdx_licenses['licenses'], key_desc='licenseId')
            except ImportError:
                logging.error("Error loading module")
                raise

            return licenses_dict

        def __fix_spdx_license__(lic: dict) -> None:
            if not lic.get('spdxName'):
                if lic.get('name') == "Public Domain":
                    lic['spdxName'] = "CC-PDDC"
                elif lic.get('name') == "AGPL":
                    lic['spdxName'] = "AGPL-1.0"
                elif lic.get('name') == "BSD Zero":
                    lic['spdxName'] = "0BSD"
                elif lic.get('name') == "Unlicense":
                    lic['spdxName'] = "Unlicense"

                if lic.get('spdxName'):
                    logging.info(f"Fixed spdxName of {lic['name']} to {lic['spdxName']}")
                else:
                    logging.warning(f"Unable to fix spdxName of {lic['name']}")

        def __enrich_lib__(library: dict, spdx: dict):
            for lic in library.get('licenses'):
                __fix_spdx_license__(lic)                                        # Manually fixing this license
                try:
                    lic['spdx_license_dict'] = spdx[lic['spdxName']]
                    logging.debug(f"Found license: {lic['spdx_license_dict']['licenseId']}")
                except KeyError:
                    logging.warning(f"License with identifier: {lic['name']} was not found")

        report_name = 'licenses'
        token_type, kv_dict = self.set_token_in_body(token)
        if histogram:
            logging.debug(f"Running {token_type} {report_name} Histogram")
            ret = self.__generic_get__(get_type='LicenseHistogram', token_type=token_type, kv_dict=kv_dict)['licenseHistogram']
        else:
            logging.debug(f"Running {token_type} {report_name}")
            kv_dict['excludeProjectOccurrences'] = exclude_project_occurrences
            ret = self.__generic_get__(get_type='Licenses', token_type=token_type, kv_dict=kv_dict)['libraries']

            if full_spdx:
                spdx_dict = __get_spdx_license_dict__()
                for lib in ret:
                    __enrich_lib__(lib, spdx_dict)

        return ret

    @report_metadata(report_bin_type="xlsx")
    def get_source_files(self,
                         token: str = None,
                         report: bool = False) -> Union[list, bytes]:
        report_name = 'Source File Inventory Report'
        token_type, kv_dict = self.set_token_in_body(token)
        if report:
            kv_dict["format"] = "xlsx"
            logging.debug(f"Running {token_type} {report_name}")
        else:
            kv_dict["format"] = "json"
            logging.debug(f"Running {token_type} Inventory")
        ret = self.__generic_get__(get_type='SourceFileInventoryReport', token_type=token_type, kv_dict=kv_dict)

        return ret['sourceFiles'] if isinstance(ret, dict) else ret

    @report_metadata(report_bin_type="xlsx")
    def get_source_file_inventory(self,
                                  report: bool = True,
                                  token: str = None) -> bytes:
        return self.get_source_files(token=token, report=report)

    @report_metadata(report_bin_type="xlsx")
    def get_in_house_libraries(self,
                               report: bool = False,
                               token: str = None) -> Union[list, bytes]:
        """
        :param report: get output as xlsx if True
        :param token: The token that the request will be created on
        :return: list or bytes(xlsx)
        :rtype: list or bytes
        """
        report_name = 'In-House Libraries'
        token_type, kv_dict = self.set_token_in_body(token)
        if report:
            logging.debug(f"Running {token_type} {report_name} Report")
            ret = self.__generic_get__(get_type='InHouseReport', token_type=token_type, kv_dict=kv_dict)
        else:
            logging.debug(f"Running {token_type} {report_name}")
            ret = self.__generic_get__(get_type='InHouseLibraries', token_type=token_type, kv_dict=kv_dict)['libraries']

        return ret['sourceFiles'] if isinstance(ret, dict) else ret

    @report_metadata(report_bin_type="xlsx")
    def get_in_house(self,
                     report: bool = True,
                     token: str = None) -> bytes:
        return self.get_in_house_libraries(report=report, token=token)

    @check_permission(permissions=[ORGANIZATION])
    def get_users(self,
                  name: str = None,
                  email: str = None) -> list:
        """
        Get organization users
        :param name: filter list by user name
        :return: list of users
        """
        logging.debug(f"Getting organization users")
        ret = self.__generic_get__(get_type='AllUsers', token_type="")['users']

        if name:
            ret = [user for user in ret if user.get('name') == name]
        if email:
            ret = [user for user in ret if user.get('email') == email]

        return ret

    @check_permission(permissions=[ORGANIZATION])
    def get_groups(self,
                   name: str = None,
                   user_name: str = None,
                   user_email: str = None) -> list:
        """
        Get organization groups
        :param name: Filter groups by group name
        :param user_name: return groups that contains user name
        :param user_email: return groups that contains user name
        :return: list of groups
        :rtype: list
        """
        def __filter_by_user_detail__(detail: str,
                                      detail_value: str,
                                      groups: list) -> list:
            ret_groups = []
            for group in groups:
                for user in group['users']:
                    if detail_value == user[detail]:
                        ret_groups.append(group)

            return ret_groups

        """
        Get organization Groups
        :param name: filter list by group name
        :param user_name: only returns groups that user assigned to them
        :param user_email: only returns groups that user email assigned to them
        :return: list of groups
        :return: list of groups
        :rtype: list
        """
        logging.debug("Getting Organization groups")
        ret = self.__generic_get__(get_type="AllGroups", token_type="")['groups']
        if name:
            ret = [group for group in ret if group.get('name') == name]
        if user_name:
            ret = __filter_by_user_detail__(detail='name', detail_value=user_name, groups=ret)
        if user_email:
            ret = __filter_by_user_detail__(detail='email', detail_value=user_email, groups=ret)

        return ret

    def get_user_group_assignments(self,            # TODO MERGE WITH GET_USERS and GET_GROUPS
                                   token: str = None,
                                   role_type: str = None,
                                   entity_type: str = None) -> list:
        """
        Get users and Groups assignments
        :param token: scope token to retrieve assignments
        :param role_type: accepted roles: DEFAULT_APPROVER, PRODUCT_INTEGRATOR, ADMIN
        :param entity_type: whether to filter user or group assignments.
        :return: flat list of of entities (users and groups) with their role, type and token
        :rtype list
        """
        report_name = "Assignment"
        token_type, kv_dict = self.set_token_in_body(token)
        ret_assignments = []
        if token_type == PROJECT:
            logging.error(f"{report_name} is unsupported on project")
        else:
            logging.debug(f"Running {token_type} Assignment")
            assignments = self.__generic_get__(get_type='Assignments', token_type=token_type, kv_dict=kv_dict)
            ret_assignments = []
            for ent in ENTITY_TYPES.items():
                role_types = assignments.get(ent[1])
                if role_types:
                    for r_t in role_types.items():
                        for e in r_t[1]:
                            e['scope_token'] = token
                            e['role_type'] = r_t[0]
                            e['ent_type'] = ent[0][:-1]
                            ret_assignments.append(e)
                else:
                    logging.debug(f"No roles were found under: {ent[1]}")

            if entity_type in ENTITY_TYPES.keys():
                logging.debug(f"Filtering assignments by entity type: {entity_type}")
                ret_assignments = [asc for asc in ret_assignments if asc['ent_type'] == entity_type[:-1]]

            if role_type in RoleTypes.ROLE_TYPES:
                logging.debug(f"Filtering assignments by role type: {role_type}")
                ret_assignments = [asc for asc in ret_assignments if asc['role_type'] == role_type]

        return ret_assignments

    @report_metadata(report_bin_type="pdf")
    def get_risk(self,
                 token: str = None,
                 report: bool = True) -> bytes:
        """API for WhiteSource
        :token: Token of scope
        :token_type: Scope Type (organization, product, project)
        :return bytes (pdf)
        :rtype: bytes
        """
        report_name = "Risk Report"
        token_type, kv_dict = self.set_token_in_body(token)
        if not report:
            logging.error(f"Report {report_name} is supported in pdf format. (set report=True)")
        elif token_type == PROJECT:
            logging.error(f"{report_name} is unsupported on project")
        else:
            logging.debug(f"Running {report_name} on {token_type}")
            return self.__generic_get__(get_type='RiskReport', token_type=token_type, kv_dict=kv_dict)

    @report_metadata(report_bin_type="xlsx")
    def get_library_location(self,
                             token: str = None,
                             report: bool = False) -> Union[list, bytes]:
        report_name = "Library Location"
        """
        :param token: The token that the request will be created on
        :return: bytes (xlsx)
        :rtype bytes
        """
        token_type, kv_dict = self.set_token_in_body(token)
        if report and token_type == PROJECT:
            logging.error(f"{report_name} report is unsupported on {token_type}")
        elif report:
            logging.debug(f"Running {report_name} report on {token_type}")
            ret = self.__generic_get__(get_type='LibraryLocationReport', token_type=token_type, kv_dict=kv_dict)
        elif not report and token_type == ORGANIZATION:
            logging.error(f"{report_name} is unsupported on {token_type}")
            ret = None
        else:
            logging.debug(f"Running {report_name} on {token_type}")
            ret = self.__generic_get__(get_type='LibraryLocations', token_type=token_type, kv_dict=kv_dict)

        return ret['libraryLocations'] if isinstance(ret, dict) else ret

    @report_metadata(report_bin_type="xlsx")
    def get_license_compatibility(self,
                                  token: str = None,
                                  report: bool = False) -> bytes:
        report_name = "License Compatibility Report"
        """
        :param token: The token that the request will be created on
        :return: bytes (xlsx)
        :rtype bytes
        """
        token_type, kv_dict = self.set_token_in_body(token)
        if not report:
            logging.error(f"{report_name} is supported in xlsx format. (set report=True)")
        elif token_type == ORGANIZATION:
            logging.error(f"{report_name} is unsupported on organization level")
        else:
            logging.debug(f"Running {report_name} on {token_type}")
            return self.__generic_get__(get_type='LicenseCompatibilityReport', token_type=token_type, kv_dict=kv_dict)

    @report_metadata(report_bin_type="xlsx")
    def get_due_diligence(self,
                          token: str = None,
                          report: bool = False) -> Union[list, bytes]:
        report_name = "Due Diligence Report"
        f""" {report_name}
        :param token: The token that the request will be created on str
        :param token: The token that the request will be created on bool - Should 
        :return: list or bytes (xlsx)
        :rtype list or bytes
        """
        token_type, kv_dict = self.set_token_in_body(token)
        if not report:
            kv_dict["format"] = "json"
        logging.debug(f"Running {report_name} on {token_type}")
        ret = self.__generic_get__(get_type='DueDiligenceReport', token_type=token_type, kv_dict=kv_dict)

        return ret['licenses'] if isinstance(ret, dict) else ret

    @report_metadata(report_bin_type="xlsx")
    def get_attributes(self,
                       token: str = None) -> bytes:
        """
        :param token: The token that the request will be created on
        :return: bytes (xlsx)
        :rtype bytes
        """
        report_name = "Attributes Report"
        token_type, kv_dict = self.set_token_in_body(token)
        if token_type == PROJECT:
            logging.error(f"{report_name} is unsupported on project")
        else:
            logging.debug(f"Running {token_type} {report_name}")
            return self.__generic_get__(get_type='AttributesReport', token_type=token_type, kv_dict=kv_dict)

    @report_metadata(report_bin_type=["html", 'txt'])
    def get_attribution(self,
                        reporting_aggregation_mode: str,
                        token: str,
                        report_header: str = "Attribution Report",
                        report_title: str = None,
                        report_footer: str = None,
                        reporting_scope: str = None,
                        missing_license_display_option: str = "BLANK",
                        export_format: str = "JSON",
                        license_reference_text_placement: str = "LICENSE_SECTION",
                        custom_attribute: str = None,
                        include_versions: str = True) -> Union[dict, bytes]:
        """
        Method that creates Inventory like response with custom attrbiuted and notice text/reference data
        :param reporting_aggregation_mode:
        :param token:
        :param report_header:
        :param report_title:
        :param report_footer:
        :param reporting_scope:
        :param missing_license_display_option:
        :param export_format:
        :param license_reference_text_placement:
        :param custom_attribute:
        :param include_versions:
        :return:
        """
        report_name = "Attribution Report"
        token_type, kv_dict = self.set_token_in_body(token)
        if token_type == ORGANIZATION:
            logging.error(f"{report_name} is unsupported on organization")
        elif reporting_aggregation_mode not in ['BY_COMPONENT', 'BY_PROJECT']:
            logging.error(f"{report_name} incorrect reporting_aggregation_mode value. Supported: BY_COMPONENT or BY_PROJECT")
        elif missing_license_display_option not in ['BLANK', 'GENERIC_LICENSE']:
            logging.error(f"{report_name} missing_license_display_option value. Supported: BLANK or GENERIC_LICENSE")
        elif export_format not in ['TXT', 'HTML', 'JSON']:
            logging.error(f"{report_name} incorrect export_format value. Supported: TXT, HTML or JSON")
        elif reporting_scope not in [None, 'SUMMARY', 'LICENSES', 'COPYRIGHTS', 'NOTICES', 'PRIMARY_ATTRIBUTES']:
            logging.error(f"{report_name} incorrect reporting scope value. Supported: SUMMARY, LICENSES, COPYRIGHTS, NOTICES or PRIMARY_ATTRIBUTES")
        elif license_reference_text_placement not in ['LICENSE_SECTION', 'APPENDIX_SECTION']:
            logging.error(f"{report_name} incorrect license_reference_text_placement value. Supported:  LICENSE_SECTION or APPENDIX_SECTION  ")
        else:
            kv_dict['reportHeader'] = report_header
            kv_dict['reportTitle'] = report_title
            kv_dict['reportFooter'] = report_footer
            kv_dict['reportingScope'] = reporting_scope
            kv_dict['reportingAggregationMode'] = reporting_aggregation_mode
            kv_dict['missingLicenseDisplayOption'] = missing_license_display_option
            kv_dict['exportFormat'] = export_format
            kv_dict['licenseReferenceTextPlacement'] = license_reference_text_placement
            kv_dict['customAttribute'] = custom_attribute
            kv_dict['includeVersions'] = include_versions
            logging.debug(f"Running {token_type} {report_name}")

            return self.__generic_get__(get_type='AttributionReport', token_type=token_type, kv_dict=kv_dict)

    @report_metadata(report_bin_type="xlsx")
    def get_effective_licenses(self,
                               token: str = None) -> bytes:
        """
        :param token: The token that the request will be created on
        :return: bytes (xlsx)
        :rtype bytes
        """
        report_name = 'Effective Licenses Report'
        token_type, kv_dict = self.set_token_in_body(token)
        if token_type == PROJECT:
            logging.error(f"{report_name} is unsupported on project")
        else:
            logging.debug(f"Running {token_type} {report_name}")
            return self.__generic_get__(get_type='EffectiveLicensesReport', token_type=token_type, kv_dict=kv_dict)

    @report_metadata(report_bin_type="xlsx")
    def get_bugs(self,
                 report: bool = True,
                 token: str = None) -> bytes:
        """
        :param report: True to generate document file (currently the only option supported)
        :param token: The token that the request will be created on
        :return: bytes (xlsx)
        :rtype bytes
        """
        report_name = 'Bugs Report'
        ret = None
        if report:
            token_type, kv_dict = self.set_token_in_body(token)
            logging.debug(f"Running {token_type} {report_name}")

            ret = self.__generic_get__(get_type='BugsReport', token_type=token_type, kv_dict=kv_dict)
        else:
            logging.error(f"{report_name} is only supported as xls (set report=True")

        return ret

    @report_metadata(report_bin_type="xlsx")
    def get_request_history(self,
                            plugin: bool = False,
                            report: bool = True,
                            token: str = None) -> bytes:
        """
        :param report: True to generate document file (currently the only option supported)
        :param plugin: bool
        :param token: The token that the request will be created on str
        :return: bytes (xlsx)
        :rtype bytes
        """
        report_name = 'Request History Report'
        token_type, kv_dict = self.set_token_in_body(token)
        ret = None
        if not report:
            logging.error(f"{report_name} is only supported as xlsx (set report=True")
        elif plugin and token_type == ORGANIZATION:
            ret = self.__generic_get__(get_type='PluginRequestHistoryReport', token_type=token_type, kv_dict=kv_dict)
        elif plugin:
            logging.error(f"Plugin {report_name} unsupported for {token_type}")
        else:
            logging.debug(f"Running {token_type} {report_name}")
            ret = self.__generic_get__(get_type='RequestHistoryReport', token_type=token_type, kv_dict=kv_dict)

        return ret

    def get_product_of_project(self,
                               token: str) -> dict:
        project_scope = self.get_scope_by_token(token=token)
        if project_scope['type'] == PROJECT:
            return self.get_scope_by_token(token=project_scope[TOKEN_TYPES_MAPPING[PRODUCT]])

    def get_project(self,
                    token: str) -> dict:
        all_projects = self.get_projects()
        for project in all_projects:
            if project['token'] == token:
                return project
        logging.error(f"Project with token: {token} was not found")

    def get_tags(self,
                 token: str = None) -> list:
        report_name = "Tags"
        token_type, kv_dict = self.set_token_in_body(token)

        if token and token_type == PROJECT or self.token_type == PROJECT:                              # getProjectTags
            ret = self.__generic_get__(get_type="ProjectTags", token_type="", kv_dict=kv_dict)['projectTags']
        elif token and token_type == PRODUCT or self.token_type == PRODUCT:                            # getProductTags
            ret = self.__generic_get__(get_type="ProductTags", token_type="", kv_dict=kv_dict)['productTags']
        # Cases where no Token is specified
        elif not token and token_type == ORGANIZATION:
            product_tags = self.__generic_get__(get_type="ProductTags", token_type=self.token_type, kv_dict=kv_dict)['productTags'] # getOrganizationProductTags
            for prod in product_tags:
                prod['type'] = PRODUCT
            project_tags = self.__generic_get__(get_type="ProjectTags", token_type=self.token_type, kv_dict=kv_dict)['projectTags']  # getOrganizationProductTags
            for prod in product_tags:
                prod['type'] = PROJECT
            ret = product_tags + project_tags
        elif not token and token_type == PRODUCT:
            ret = self.__generic_get__(get_type="ProjectTags", token_type=self.token_type, kv_dict=kv_dict)['projectTags'] # getProductProjectTags
        logging.debug(f"Getting {report_name} on {token_type} token: {token}")

        return ret

    def delete_scope(self,
                     token: str) -> dict:
        """
        :param token: token of entity to delete (product or project)
        :return: dict whether succeeded.
        :rtype dict
        """
        token_type, kv_dict = self.set_token_in_body(token)
        if token_type == PROJECT:
            project = self.get_project(token)
            kv_dict[TOKEN_TYPES_MAPPING[PRODUCT]] = project[TOKEN_TYPES_MAPPING[PRODUCT]]
        logging.debug(f"Deleting {token_type}: {self.get_scope_name_by_token(token)} Token: {token}")

        return self.call_ws_api(f"delete{token_type.capitalize()}", kv_dict)

    def get_libraries(self,
                      search_value: str,
                      version: str = None,
                      search_only_name: bool = False,
                      global_search: bool = True) -> list:
        """
        :param search_only_name: Specify to return results that match the exact name
        :param version: Optional version of the searched library
        :param search_value: Search string to search
        :param global_search: whether to search global database.
        :return:
        """
        if global_search:
            logging.debug(f"Performing Global Search with value: \'{search_value}\'")
            libs = self.call_ws_api(request_type="librarySearch", kv_dict={"searchValue": search_value}).get('libraries')
            if version:
                logging.debug(f"Filtering search value: \'{search_value}\' by version: {version}")
                libs = [lib for lib in libs if lib.get('version') == version]
            if search_only_name:
                logging.debug(f"Filtering search results of search value \'{search_value}\' by exact name")
                libs = [lib for lib in libs if lib.get('name') == search_value]
            logging.info(f"Global search found {len(libs)} results for search value: \'{search_value}\'")
        else:
            libs = self.get_inventory()

        return libs

    def get_library_details(self,
                            name: str,
                            lib_type: str,
                            version: str,
                            architecture: str = None,
                            group: str = None,
                            language_version: str = None,
                            include_request_token: bool = False,
                            key_id: str = None,
                            languages: list = None) -> list:
        search_values = {"name": "libraryName",
                         "lib_type": "libraryType",
                         "version": "libraryVersion",
                         "architecture": "architecture",
                         "group": "libraryGroup",
                         "language_version": "languageVersion",
                         "include_request_token": "includeRequestToken",
                         "key_id": "keyId"}

        if lib_type == "Source Library" and languages:
            logging.debug(f"Replacing \"Source Library\" Type with {languages[0]}")
            lib_type = languages[0]

        if lib_type in LibTypes.type_to_lib_t.keys():
            logging.debug(f"Replacing {lib_type} Type with {LibTypes.type_to_lib_t[lib_type]}")
            lib_type = LibTypes.type_to_lib_t[lib_type]

        kv_dict = {}
        local_vars = locals()                                    # Iterating method variables to set search values
        for val in search_values.items():
            if local_vars[val[0]] is not None:
                kv_dict[val[1]] = local_vars[val[0]]
        ret = self.__generic_get__(get_type="LibraryInfo", token_type="", kv_dict=kv_dict).get('librariesInformation')

        return ret

    @check_permission(permissions=[ORGANIZATION])
    def set_alerts_status(self,
                          alert_uuids: Union[list, str],
                          status: str = None,
                          comments: str = None) -> dict:
        """
        :param alert_uuids: specify an alert's uuid or list of them
        :param status: status can be "Ignored" or "Active""
        :param comments: specify comment
        :return: dict whether succeeded
        :rtype dict
        """
        token_type, kv_dict = self.set_token_in_body()
        if not alert_uuids:
            logging.error("At least 1 alert uuid must be provided")
        elif status not in AlertStatus.ALERT_SET_STATUSES:
            logging.error(f'{status} status is invalid. Must be "Ignored" or "Active"')
        else:
            if isinstance(alert_uuids, str):
                alert_uuids = [alert_uuids]
            kv_dict['alertUuids'] = alert_uuids
            kv_dict['status'] = status
            kv_dict['comments'] = comments

            return self.call_ws_api(request_type='setAlertsStatus', kv_dict=kv_dict)

    def get_lib_notice(self,
                       product_token: str = None,
                       as_text: bool = False) -> Union[str, list]:
        """
        Method to return Notice text on all libs in a specified product
        :param product_token:
        :param as_text: If marked, will not try to convert text to LIST of DICTs
        :return: string or list of dictionaries
        """
        def __convert_notice_text_to_json__(text_str: str) -> list:
            """
            Method to convert Notice from text to LIST. If the 'text' value is also JSON it will be converted to dict
            :param text_str: The string to convert
            :return: list of dictionaries
            """
            def __append_notice_text_as_json__(c_d):
                try:
                    c_d['json'] = json.loads(c_d.get('text', ""))
                except json.JSONDecodeError:
                    logging.debug(f"No JSON to decode: {c_d.get('text')}")
                ret_list.append(c_d)

            ret_list = []
            lines = text_str.split('\r\n')
            lines = [line for line in lines if line.strip()]

            ret_text = text_str.replace('\r\n', "")

            for i in range(1, len(lines)):      # Starting for 1 to skip product name
                if lines[i].startswith('Library:'):
                    if 'curr_dict' in locals():
                        __append_notice_text_as_json__(curr_dict)
                    curr_dict = {'name': lines[i].replace('Library: ', "")}
                elif lines[i] == len(lines[i]) * lines[i][0]:
                    logging.debug(f"Skipping notice line: {lines[i]}")
                elif lines[i].startswith('Reference:'):
                    curr_dict['reference'] = lines[i].replace('Reference:', "")
                else:
                    curr_dict['text'] = curr_dict.get('text', "") + lines[i]
            __append_notice_text_as_json__(curr_dict)

            return ret_list

        token_type, kv_dict = self.set_token_in_body(token=product_token)

        if token_type == PRODUCT:
            ret = self.__generic_get__(get_type='NoticesTextFile', token_type="", kv_dict=kv_dict)
        else:
            raise WsSdkServerTokenTypeError(product_token)

        return ret if as_text else __convert_notice_text_to_json__(ret)

    @check_permission(permissions=[ORGANIZATION])
    def set_lib_notice(self,
                       lib_uuid: str,
                       text: Union[str, dict, list],
                       reference: str = None):
        token_type, kv_dict = self.set_token_in_body()
        kv_dict['libraryUUID'] = lib_uuid
        kv_dict['text'] = text if isinstance(text, str) else json.dumps(text)
        kv_dict['reference'] = reference

        return self.call_ws_api(request_type='setLibraryNotice', kv_dict=kv_dict)

    def get_policies(self,                                                  # TODO get affected policy (i.e include on each project product and org policies that affect the project
                     token: str = None,
                     include_parent_policy: bool = True) -> list:
        """
        Retrieves policies from scope
        :param token: Optional to to get policies of another token
        :param include_parent_policy: Should inherited policies be presented (default: true)
        :return: list of policies
        :rtype: list
        """
        report_name = "Policies"
        token_type, kv_dict = self.set_token_in_body(token)
        logging.debug(f"Running {token_type} {report_name}")
        kv_dict['aggregatePolicies'] = include_parent_policy
        ret = self.__generic_get__(get_type='Policies', token_type=token_type, kv_dict=kv_dict)['policies']
        pol_ctx2scope = {'DOMAIN': ORGANIZATION,
                         'PRODUCT': PRODUCT,
                         'PROJECT': PROJECT}

        for pol in ret:
            pol['scope_type'] = pol_ctx2scope[pol['policyContext']]

        return ret

    @check_permission(permissions=[ORGANIZATION])
    def create_user(self,
                    name: str,
                    email: str = None,
                    inviter_email: str = None,
                    is_service: bool = False) -> dict:
        """
        Create user or service user
        :param name: name of created user - if user exists, the method will fail
        :param email: 
        :param inviter_email: 
        :param is_service:
        :returns None if User, User Key if Service User
        :rtype: str None
        """
        token_type, kv_dict = self.set_token_in_body()
        ret = {}
        if self.get_users(name=name):                       # createUser WILL THROW AN ERROR IF CALLED ON EXISTING USER
            logging.warning(f"User: {name} already exists")
        elif is_service:
            logging.debug(f"Creating Service User: {name}")
            kv_dict['addedUser'] = {"name": name}
            ret = self.call_ws_api(request_type='createServiceUser', kv_dict=kv_dict)
        elif email and inviter_email:
            logging.debug(f"Creating User: {name} email : {email} with Inviter email: {inviter_email}")
            kv_dict['inviter'] = {"email": inviter_email}
            kv_dict['addedUser'] = {"name": name, "email": email}
            ret = self.call_ws_api(request_type='createUser', kv_dict=kv_dict)
        else:
            logging.error("Missing details to create User")

        return ret                                              #  TODO BUG IN CONFLUENCE DOCUMENTATION (userToken)

    @check_permission(permissions=[ORGANIZATION, GLOBAL])
    def delete_user(self,
                    email: str,
                    org_token: str = None) -> dict:
        """
        Remove user from organization by email address, If run by global and org_token is not None it will remove from
        a specific token and if not will remove from all organizations under global
        :param email: User's email to remove
        :param org_token: Delete from a specific org when running as Global administrator
        """
        if self.token_type == GLOBAL:
            orgs = self.get_organizations(token=org_token) if org_token else self.get_organizations()
            if orgs:
                for org in orgs:
                    temp_conn = copy(self)                      # TODO MAKE THIS GENERIC
                    temp_conn.token = org['token']
                    temp_conn.token_type = ORGANIZATION
                    temp_conn.delete_user(email)
            else:
                logging.error(f"Organization token: {org_token} was not found under Global Organization: {self.token}")
        else:
            if not self.get_users(email=email):
                logging.error(f"User's email: {email} does not exist in the organization")
            else:
                logging.debug(f"Deleting user email: {email} from Organization Token: {self.token}")
                return self.call_ws_api(request_type="removeUserFromOrganization", kv_dict={"user": {"email": email}})

    @check_permission(permissions=[ORGANIZATION])
    def create_group(self,
                     name: str,
                     description: str = None) -> dict:
        token_type, kv_dict = self.set_token_in_body()
        kv_dict['group'] = {"name": name,
                            "description": name if description is None else description,
                            }
        ret = {}
        if self.get_groups(name=name):
            logging.warning(f"Group: \'{name}\' already exists")
        else:
            logging.debug(f"Creating Group: {name}")
            ret = self.call_ws_api(request_type='createGroup', kv_dict=kv_dict)

        return ret

    @check_permission(permissions=[ORGANIZATION])
    def assign_user_to_group(self,
                             user_email: str,
                             group_name: str) -> dict:
        if not self.get_groups(name=group_name):
            logging.error(f"Unable to assign user: {user_email} to Group: {group_name}. Group does not exist")
        elif not self.get_users(email=user_email):
            logging.error(f"User's Email: {user_email} does not exist")
        elif self.get_groups(name=group_name, user_email=user_email):
            logging.warning(f"User's Email: {user_email} already in group: {group_name}")
        else:
            logging.debug(f"Assigning user's Email: {user_email} to Group: {group_name}")
            token_type, kv_dict = self.set_token_in_body()
            kv_dict['assignedUsers'] = [[{'name': group_name},
                                         [{"email": user_email}]
                                         ]]

            return self.call_ws_api(request_type='addUsersToGroups', kv_dict=kv_dict)

    @check_permission(permissions=[PRODUCT, ORGANIZATION])
    def assign_to_scope(self,
                        role_type: str,
                        token: str = None,
                        email: Union[str, list] = None,
                        group: Union[str, list] = None) -> dict:
        def __get_assignments__(a, key) -> list:
            assignments = []
            if isinstance(a, str):
                assignments = [{key: a}]
            elif isinstance(a, list):
                for e in a:
                    assignments.append({key: e})

            return assignments
        """
        Assign user(s) or group(s) to a designated scope (organization or product) with a specific role type
        :param role_type:
        :param token: Scope token (if no stated, assign to the connector scope
        :param email: User's email address (one or more)
        :param group: Group name (one or more)
        """
        token_type, kv_dict = self.set_token_in_body(token)
        if not email and not group:
            logging.error("At least 1 user or group is required")
        elif token_type is ORGANIZATION and role_type not in RoleTypes.ORG_ROLE_TYPES:
            logging.error(f"Invalid {ORGANIZATION} Role type: {role_type}. Available Roles: {RoleTypes.PROD_ROLES_TYPES}")
        elif token_type is PRODUCT and role_type not in RoleTypes.PROD_ROLES_TYPES:
            logging.error(f"Invalid {PRODUCT} Role type: {role_type}. Available Roles: {RoleTypes.PROD_ROLES_TYPES}")
        else:
            all_groups_assignments = __get_assignments__(group, "name")         # Filter non-existing groups
            groups_assignments = []
            for group_item in all_groups_assignments:
                if self.get_groups(name=group_item['name']):
                    groups_assignments.append(group_item)
                else:
                    logging.warning(f"Group: {group_item} does not exist")
            groups_assignments = groups_assignments if len(groups_assignments) > 0 else None

            all_users_assignments = __get_assignments__(email, "email")          # Filter non-existing users in the org
            users_assignments = []
            for user_item in all_users_assignments:
                if self.get_users(email=user_item['email']):
                    users_assignments.append(user_item)
                else:
                    logging.warning(f"User email: {user_item['email']} does not exist")

            if users_assignments or groups_assignments:
                kv_dict[role_type] = {'userAssignments': users_assignments,
                                      'groupAssignments': groups_assignments}
                logging.debug(f"Assigning User(s): {email} Group(s): {group} to Role: {role_type}")
                return self.__generic_set__(set_type='Assignments', token_type=token_type, kv_dict=kv_dict)
            else:
                logging.error("No valid user or group were found")
<|MERGE_RESOLUTION|>--- conflicted
+++ resolved
@@ -7,12 +7,8 @@
 import requests
 import requests_cache
 
-<<<<<<< HEAD
-from ws_sdk import ws_utilities, ws_errors
-=======
 from ws_sdk import ws_utilities
 from ws_sdk.ws_errors import *
->>>>>>> c611448e
 from ws_sdk.ws_constants import *
 from ws_sdk._version import __version__
 
