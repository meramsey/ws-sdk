import json
import logging
from datetime import datetime
from secrets import compare_digest
from typing import Union

from . import ws_utilities, ws_errors
import requests
from memoization import cached

from ws_sdk.ws_constants import *


def check_permission(permissions: list):                       # Decorator to enforce WS scope token types
    def decorator(function):
        def wrapper(*args, **kwargs):
            def __get_token_type__():                           # Internal method to get token_type from args or kwargs
                token_type = kwargs.get('token_type')
                if token_type is None:
                    try:
                        token_type = args[0].token_type
                    except IndexError:
                        logging.exception("Unable to discover token type")
                        raise ws_errors.TokenTypeError
                return token_type

            if __get_token_type__() in permissions:
                return function.__call__(*args, **kwargs)
            else:
                logging.error(f"Token Type: {args[0].token_type} is unsupported to execute: {function.__name__}")
        return wrapper
    return decorator


def report_metadata(**kwargs_metadata):
    def decorator(function):
        def wrapper(*args, **kwargs):
            if ReportsData.REPORT_BIN_TYPE in args and kwargs_metadata.get(ReportsData.REPORT_BIN_TYPE):
                logging.debug(f"Accessing report metadata: {ReportsData.REPORT_BIN_TYPE}")
                return kwargs_metadata[ReportsData.REPORT_BIN_TYPE]
            else:
                return function.__call__(*args, **kwargs)
        return wrapper
    return decorator


class WS:
    def __init__(self,
                 url: str,
                 user_key: str,
                 token: str,
                 token_type: str = ORGANIZATION,
                 timeout: int = CONN_TIMEOUT,
                 resp_format: str = "json"
                 ):
        """WhiteSource Python SDK
        :api_url: URL for the API to access (e.g. saas.whitesourcesoftware.com)
        :user_key: User Key to use
        :token: Token of scope
        :token_type: Scope Type (organization, product, project)
        """
        self.user_key = user_key
        self.token = token
        self.token_type = token_type
        self.timeout = timeout
        self.resp_format = resp_format

        if url in ['saas', 'saas-eu', 'app', 'app-eu']:
            self.url = f"https://{url}.whitesourcesoftware.com"
        else:
            self.url = url
        self.api_url = self.url + API_URL_SUFFIX

        if not ws_utilities.is_token(self.user_key):
            logging.warning(f"Invalid User Key: {self.user_key}")

    @cached(ttl=CACHE_TIME)
    def __set_token_in_body__(self,
                              token: str = None) -> (str, dict):
        kv_dict = {}
        if token is None:
            token_type = self.token_type
        else:
            token_type = self.get_scope_type_by_token(token)
            kv_dict[TOKEN_TYPES[token_type]] = token
            logging.debug(f"Token: {token} is a {token_type}")

        return token_type, kv_dict

    @cached(ttl=CACHE_TIME)
    def __create_body__(self,
                        api_call: str,
                        kv_dict: dict = None) -> dict:
        ret_dict = {
            "requestType": api_call,
            "userKey": self.user_key,
            TOKEN_TYPES[self.token_type]: self.token
        }
        if isinstance(kv_dict, dict):
            for ent in kv_dict:
                ret_dict[ent] = kv_dict[ent]

        return ret_dict

    @cached(ttl=CACHE_TIME)
    def __call_api__(self,
                     request_type: str,
                     kv_dict: dict = None) -> dict:
        body = self.__create_body__(request_type, kv_dict)
        token = [s for s in body.keys() if 'Token' in s]
        try:
            resp = requests.post(self.api_url, data=json.dumps(body), headers=HEADERS, timeout=self.timeout)
        except requests.RequestException:
            logging.exception(f"Received Error on {body[token[-1]]}")
            raise

        if resp.status_code > 299 or "errorCode" in resp.text:
            logging.error(f"API {body['requestType']} call on {body[token[-1]]} failed: {resp.text}")
            raise requests.exceptions.RequestException
        else:
            logging.debug(f"API {body['requestType']} call on {token[-1]} {body[token[-1]]} succeeded")

        try:
            ret = json.loads(resp.text)
        except json.JSONDecodeError:
            logging.debug("Response is not a JSON object")
            if resp.encoding is None:
                logging.debug("Response is binary")
                ret = resp.content
            else:
                logging.debug(f"Response encoding: {resp.encoding}")
                ret = resp.text

        return ret

    @cached(ttl=CACHE_TIME)
    def __generic_get__(self,
                        get_type: str,
                        token_type: str = None,
                        kv_dict: dict = None) -> [list, dict, bytes]:
        """
        This function completer the API type and calls.
        :param get_type:
        :param token_type:
        :param kv_dict:
        :return: can be list, dict, none or bytes (pdf, xlsx...)
        :rtype: list or dict or bytes
        """
        if token_type is None:
            token_type = self.token_type

        return self.__call_api__(f"get{token_type.capitalize()}{get_type}", kv_dict)

    # Covers O/P/P + byType + report
    @report_metadata(report_bin_type="xlsx")
    def get_alerts(self,
                   token: str = None,
                   alert_type: str = None,
                   from_date: datetime = None,
                   to_date: datetime = None,
                   project_tag: bool = False,
                   tag: dict = {},
                   ignored: bool = False,
                   resolved: bool = False,
                   report: bool = False) -> Union[list, bytes]:
        """
        :param token: The token that the request will be created on
        :param alert_type: Allows filtering alerts by a single type from ALERT_TYPES
        :param from_date: Allows filtering of alerts by start date. Works together with to_date
        :param to_date: Allows filtering of alerts by end date. Works together with from_date
        :param project_tag: should filter by project tags
        :param tag: dict of Key:Value of the tag. Allowed only 1 pair
        :param ignored: Should output include ignored reports
        :param resolved: Should output include resolved reports
        :param report: Create xlsx report type
        :return: list with alerts or xlsx if report is True
        :rtype: list or bytes
        """
        token_type, kv_dict = self.__set_token_in_body__(token)
        if alert_type in AlertTypes.ALERT_TYPES:
            kv_dict["alertType"] = alert_type
        elif alert_type:
            logging.error(f"Alert: {alert_type} does not exist")
            return

        if isinstance(from_date, datetime):
            kv_dict["fromDate"] = from_date.strftime(DATE_FORMAT)
        if isinstance(to_date, datetime):
            kv_dict["toDate"] = to_date.strftime(DATE_FORMAT)

        ret = None
        if resolved and report:
            logging.debug("Running Resolved Alerts Report")
            ret = self.__generic_get__(get_type='ResolvedAlertsReport', token_type=token_type, kv_dict=kv_dict)
        elif ignored and report:
            logging.debug("Running ignored Alerts Report")
            ret = self.__generic_get__(get_type='IgnoredAlertsReport', token_type=token_type, kv_dict=kv_dict)
        elif resolved:
            logging.error("Resolved Alerts is only available in xlsx format(set report=True)")
        elif ignored:
            logging.debug("Running ignored Alerts")
            ret = self.__generic_get__(get_type='IgnoredAlerts', token_type=token_type, kv_dict=kv_dict)
        elif report:
            logging.debug("Running Alerts Report")
            kv_dict["format"] = "xlsx"
            ret = self.__generic_get__(get_type='AlertsReport', token_type=token_type, kv_dict=kv_dict)
        elif project_tag:
            if token_type != ORGANIZATION:
                logging.error("Getting project alerts tag is only supported with organization token")
            elif len(tag) == 1:
                logging.debug("Running Alerts by project tag")
                ret = self.__generic_get__(get_type='AlertsByProjectTag', token_type=token_type, kv_dict=kv_dict)
            else:
                logging.error("Alerts tag is not set correctly")
        elif kv_dict.get('alertType') is not None:
            logging.debug("Running Alerts By Type")
            ret = self.__generic_get__(get_type='AlertsByType', token_type=token_type, kv_dict=kv_dict)
        else:
            logging.debug("Running Alerts")
            ret = self.__generic_get__(get_type='Alerts', token_type=token_type, kv_dict=kv_dict)

        return ret.get('alerts') if isinstance(ret, dict) else ret

    @report_metadata(report_bin_type="xlsx")
    def get_ignored_alerts(self,
                           token: str = None,
                           report: bool = False) -> Union[list, bytes]:
        return self.get_alerts(token=token, report=report, ignored=True)

    @report_metadata(report_bin_type="xlsx")
    def get_resolved_alerts(self,
                            token: str = None,
                            report: bool = False) -> Union[list, bytes]:
        return self.get_alerts(token=token, report=report, resolved=True)

    @report_metadata(report_bin_type="xlsx")
    def get_inventory(self,
                      token: str = None,
                      include_in_house_data: bool = True,
                      with_dependencies: bool = False,
                      report: bool = False) -> Union[list, bytes]:
        """
        :param with_dependencies: Include library dependency (Project Hierarchy)
        :param token: The token that the request will be created on
        :param include_in_house_data:
        :param report: Get data in binary form
        :return: list or xlsx if report is True
        :rtype: list or bytes
        """
        token_type, kv_dict = self.__set_token_in_body__(token)
        report_name = 'Inventory'

        if token_type == PROJECT and not include_in_house_data:
            kv_dict["includeInHouseData"] = include_in_house_data
            logging.debug(f"Running {token_type} {report_name}")
            ret = self.__generic_get__('Inventory', token_type=token_type, kv_dict=kv_dict)
        elif token_type == PROJECT and with_dependencies:
            logging.debug(f"Running {token_type} Hierarchy")
            ret = self.__generic_get__(get_type="Hierarchy", token_type=token_type, kv_dict=kv_dict)
        else:
            kv_dict["format"] = "xlsx" if report else "json"
            logging.debug(f"Running {token_type} {report_name} Report")
            ret = self.__generic_get__(get_type="InventoryReport", token_type=token_type, kv_dict=kv_dict)

        return ret['libraries'] if isinstance(ret, dict) else ret

    def get_scope_type_by_token(self,
                                token: str) -> str:
        return self.get_scope_by_token(token)['type']

    def get_scope_name_by_token(self,
                                token: str) -> str:
        return self.get_scope_by_token(token)['name']

    def get_scope_by_token(self,
                           token: str) -> dict:
        return self.get_scopes(token=token)[0]

    def get_scopes(self,
                   name: str = None,
                   token: str = None,
                   scope_type: str = None,
                   product_token: str = None) -> list:
        """
        :param name: filter returned scopes by name
        :param token: filter by token
        :param scope_type: filter by scope type
        :param product_token: filter projects by product token
        :return: list of scope dictionaries
        :rtype list
        """
        def __enrich_projects__(proj_list: list, prod_list: dict):
            for project in proj_list:
                project['type'] = PROJECT
                project['productToken'] = prod_list.get('token')
                project['productName'] = prod_list.get('name')

            return proj_list

        def __get_projects_from_product__(products: list):
            all_projs = []
            for p in products:
                try:
                    projects = self.__generic_get__(get_type="ProjectVitals", kv_dict={'productToken': p['token']}, token_type='product')['projectVitals']
                    all_projs.extend(__enrich_projects__(projects, p))
                except KeyError:
                    logging.debug(f"Product: {p['name']} Token {p['token']} without projects. Skipping")
            return all_projs

        def __create_self_scope__() -> dict:
            return {'type': self.token_type,
                    'token': self.token,
                    'name': self.get_name()}

        scopes = []
        if self.token_type == PRODUCT:
            product = __create_self_scope__()
            projects = self.__generic_get__(get_type="ProjectVitals")['projectVitals']
            scopes = __enrich_projects__(projects, product)
            scopes.append(product)
        elif self.token_type == ORGANIZATION:
            all_products = self.__generic_get__(get_type="ProductVitals")['productVitals']
            for product in all_products:
                if 'type' not in product:
                    product['type'] = PRODUCT

            if scope_type not in [ORGANIZATION, PRODUCT]:
                all_projects = __get_projects_from_product__(all_products)
                scopes.extend(all_projects)
            if scope_type not in [ORGANIZATION, PROJECT]:
                scopes.extend(all_products)
            if scope_type in [ORGANIZATION, None]:
                scopes.append(self.get_organization_details())
        else:
            scopes.append(__create_self_scope__())
        # Filter scopes
        if token:
            scopes = [scope for scope in scopes if compare_digest(scope['token'], token)]
            if not scopes:
                raise ws_errors.MissingTokenError(token)
        if name:
            scopes = [scope for scope in scopes if scope['name'] == name]
        if scope_type is not None:                                              # 2nd filter because scopes may contain full scope due to caching
            scopes = [scope for scope in scopes if scope['type'] == scope_type]
        if product_token:
            scopes = [scope for scope in scopes if scope.get('productToken') == product_token]

        return scopes

    @check_permission(permissions=[ORGANIZATION])
    def get_organization_details(self) -> dict:
        org_details = None
        org_details = self.__generic_get__(get_type='Details')
        org_details['name'] = org_details.get('orgName')
        org_details['token'] = org_details.get('orgToken')
        org_details['type'] = ORGANIZATION

        return org_details

    def get_name(self) -> str:
        """
        Method to retun self name of token configured in SDK
        :return: name of configured in SDK
        :rtype: str
        """
        if self.token_type == ORGANIZATION:
            return self.get_organization_details()['orgName']
        else:
            return self.get_tags()[0]['name']

    def get_scopes_from_name(self, name) -> list:
        """
        :param name:
        :return:
        """
        return self.get_scopes(name=name)

    def get_tokens_from_name(self,
                             scope_name: str) -> list:
        scopes = self.get_scopes_from_name(scope_name)
        ret = []
        for scope in scopes:
            ret.append(scope['token'])

        return ret

    @check_permission(permissions=[ORGANIZATION])
    def get_products(self,
                     name: str = None) -> list:
        return self.get_scopes(name=name, scope_type=PRODUCT)

    def get_projects(self,
                     name: str = None,
                     product_token: str = None) -> list:
        """
        :param name: filter returned scopes by name
        :param product_token: if stated retrieves projects of specific product. If left blank retrieves all the projects in the org
        :return: list
        :rtype list
        """
        return self.get_scopes(name=name, scope_type=PROJECT, product_token=product_token)

    @report_metadata(report_bin_type="xlsx")
    def get_vulnerability(self,
                          status: str = None,  # "Active", "Ignored", "Resolved"
                          container: bool = False,
                          cluster: bool = False,
                          report: bool = False,
                          token: str = None) -> Union[list, bytes]:
        report_name = "Vulnerability Report"
        """
        :param status: str Alert status: "Active", "Ignored", "Resolved"
        :param container:
        :param cluster:
        :param report:
        :param token: The token that the request will be created on
        :return: list or xlsx if report is True
        :rtype: list or bytes
        """
        token_type, kv_dict = self.__set_token_in_body__(token)
        if not report:
            kv_dict["format"] = "json"
        if status is not None:
            kv_dict['status'] = status
        ret = None

        if container:
            if token_type == ORGANIZATION:
                logging.debug(f"Running Container {report_name}")
                ret = self.__generic_get__(get_type='ContainerVulnerabilityReportRequest', token_type=token_type, kv_dict=kv_dict)
            else:
                logging.error(f"Container {report_name} is unsupported on {token_type}")
        elif cluster:
            if token_type == PRODUCT:
                logging.debug(f"Running Cluster {report_name}")
                ret = self.__generic_get__(get_type='ClusterVulnerabilityReportRequest', token_type="", kv_dict=kv_dict)
            else:
                logging.error(f"Cluster {report_name} is unsupported on {token_type}")
        else:
            logging.debug(f"Running {report_name}")
            ret = self.__generic_get__(get_type='VulnerabilityReport', token_type=token_type, kv_dict=kv_dict)

        return ret['vulnerabilities'] if isinstance(ret, dict) else ret

    @report_metadata(report_bin_type="xlsx")
    def get_container_vulnerability(self,
                                    report: bool = False,
                                    token: str = None) -> bytes:
        return self.get_vulnerability(container=True, report=report, token=token)

    def get_vulnerabilities_per_lib(self,
                                    token: str = None) -> list:
        def __get_highest_severity__(comp_severity, severity):
            sev_dict = {"high": 3, "medium": 2, "low": 1, "none": 0}

            return comp_severity if sev_dict[comp_severity] > sev_dict[severity] else severity

        vuls = self.get_vulnerability(token=token)
        logging.debug(f"Found {len(vuls)} Vulnerabilities")
        libs_vul = {}

        for vul in vuls:
            lib = vul['library']
            key_uuid = lib['keyUuid']
            if not libs_vul.get(key_uuid):
                lib_dict = {}
                for key in lib.keys():
                    lib_dict[key] = lib[key]
                lib_dict['vulnerabilities'] = set()
                lib_dict['severity'] = "none"
                libs_vul[key_uuid] = lib_dict
            libs_vul[key_uuid]['vulnerabilities'].add(vul['name'])
            curr_severity = vul['severity']
            libs_vul[key_uuid]['severity'] = __get_highest_severity__(curr_severity, libs_vul[key_uuid]['severity'])
            libs_vul[key_uuid]['lib_url'] = f"{self.url}/Wss/WSS.html#!libraryDetails;uuid={key_uuid};{TOKEN_TYPES[self.token_type]}={self.token}"
        logging.debug(f"Found {len(libs_vul)} libraries with vulnerabilities")

        return list(libs_vul.values())

    @check_permission(permissions=[ORGANIZATION])
    def get_change_log(self,
                       start_date: datetime = None) -> list:
        report_name = "Change Log Report"
        if start_date is None:
            kv_dict = None
        else:
            kv_dict = {'startDateTime': start_date.strftime("%Y-%m-%d %H:%M:%S")}
        logging.debug(f"Running {report_name}")

        return self.__generic_get__(get_type="ChangesReport", token_type="", kv_dict=kv_dict)['changes']

    def get_licenses(self,
                     token: str = None,
                     exclude_project_occurrences: bool = False,
                     histogram: bool = False,
                     full_spdx: bool = False) -> list:
        """
        Run Licenses Report
        :param token: The token to generate report on
        :param exclude_project_occurrences: whether to excluded occurrences
        :param histogram: Return number of license occurrences.
        :param full_spdx: Whether to enrich SPDX data with full license name and URL (requires spdx-tools package)
        :return: list
        """
        def get_spdx() -> dict:
            logging.debug("Enriching license data with SDPX information")
            licenses_dict = None
            try:
                from spdx.config import _licenses
                with open(_licenses, "r") as fp:
                    spdx_licenses = json.loads(fp.read())
                logging.debug(f"License List Version: {spdx_licenses['licenseListVersion']}")
                licenses_dict = ws_utilities.convert_dict_list_to_dict(lst=spdx_licenses['licenses'], key_desc='licenseId')
            except ImportError:
                logging.error("Error loading module")

            return licenses_dict

        def fix_license(lic: dict) -> None:
            if not lic.get('spdxName'):
                if lic.get('name') == "Public Domain":
                    lic['spdxName'] = "CC-PDDC"
                elif lic.get('name') == "AGPL":
                    lic['spdxName'] = "AGPL-1.0"
                elif lic.get('name') == "BSD Zero":
                    lic['spdxName'] = "0BSD"
<<<<<<< HEAD
=======

>>>>>>> 2285b30c
                if lic.get('spdxName'):
                    logging.info(f"Fixed spdxName of {lic['name']} to {lic['spdxName']}")
                else:
                    logging.warning(f"Unable to fix spdxName of {lic['name']}")

        def enrich_lib(library: dict, spdx: dict):
            for lic in library.get('licenses'):
                fix_license(lic)                                        # Manually fixing this license
                try:
                    lic['spdx_license_dict'] = spdx[lic['spdxName']]
                    logging.debug(f"Found license: {lic['spdx_license_dict']['licenseId']}")
                except KeyError:
                    logging.warning(f"License with identifier: {lic['name']} was not found")

        report_name = 'licenses'
        token_type, kv_dict = self.__set_token_in_body__(token)
        if histogram:
            logging.debug(f"Running {token_type} {report_name} Histogram")
            ret = self.__generic_get__(get_type='LicenseHistogram', token_type=token_type, kv_dict=kv_dict)['licenseHistogram']
        else:
            logging.debug(f"Running {token_type} {report_name}")
            kv_dict['excludeProjectOccurrences'] = exclude_project_occurrences
            ret = self.__generic_get__(get_type='Licenses', token_type=token_type, kv_dict=kv_dict)['libraries']

            if full_spdx:
                spdx_dict = get_spdx()
                for lib in ret:
                    enrich_lib(lib, spdx_dict)

        return ret

    @report_metadata(report_bin_type="xlsx")
    def get_source_files(self,
                         token: str = None,
                         report: bool = False) -> Union[list, bytes]:
        report_name = 'Source File Inventory Report'
        token_type, kv_dict = self.__set_token_in_body__(token)
        if report:
            kv_dict["format"] = "xlsx"
            logging.debug(f"Running {token_type} {report_name}")
        else:
            kv_dict["format"] = "json"
            logging.debug(f"Running {token_type} Inventory")
        ret = self.__generic_get__(get_type='SourceFileInventoryReport', token_type=token_type, kv_dict=kv_dict)

        return ret['sourceFiles'] if isinstance(ret, dict) else ret

    @report_metadata(report_bin_type="xlsx")
    def get_source_file_inventory(self,
                                  report: bool = True,
                                  token: str = None) -> bytes:
        return self.get_source_files(token=token, report=report)

    @report_metadata(report_bin_type="xlsx")
    def get_in_house_libraries(self,
                               report: bool = False,
                               token: str = None) -> Union[list, bytes]:
        """
        :param report: get output as xlsx if True
        :param token: The token that the request will be created on
        :return: list or bytes(xlsx)
        :rtype: list or bytes
        """
        report_name = 'In-House Libraries'
        token_type, kv_dict = self.__set_token_in_body__(token)
        if report:
            logging.debug(f"Running {token_type} {report_name} Report")
            ret = self.__generic_get__(get_type='InHouseReport', token_type=token_type, kv_dict=kv_dict)
        else:
            logging.debug(f"Running {token_type} {report_name}")
            ret = self.__generic_get__(get_type='InHouseLibraries', token_type=token_type, kv_dict=kv_dict)['libraries']

        return ret['sourceFiles'] if isinstance(ret, dict) else ret

    @report_metadata(report_bin_type="xlsx")
    def get_in_house(self,
                     report: bool = True,
                     token: str = None) -> bytes:
        return self.get_in_house_libraries(report=report, token=token)

    def get_assignments(self,
                        token: str = None,
                        role_type: str = None,
                        entity_type: str = None) -> list:
        """
        :param token: scope token to retrieve assignments
        :param role_type: accepted roles: DEFAULT_APPROVER, PRODUCT_INTEGRATOR, ADMIN
        :param entity_type: whether to filter user or group assignments.
        :return: flat list of of entities (users and groups) with their role, type and token
        :rtype list
        """
        report_name = "Assignment"
        token_type, kv_dict = self.__set_token_in_body__(token)
        ret_assignments = []
        if token_type == PROJECT:
            logging.error(f"{report_name} is unsupported on project")
        else:
            logging.debug(f"Running {token_type} Assignment")
            assignments = self.__generic_get__(get_type='Assignments', token_type=token_type, kv_dict=kv_dict)
            ret_assignments = []
            for ent in ENTITY_TYPES.items():
                role_types = assignments.get(ent[1])
                if role_types:
                    for r_t in role_types.items():
                        for e in r_t[1]:
                            e['scope_token'] = token
                            e['role_type'] = r_t[0]
                            e['ent_type'] = ent[0][:-1]
                            ret_assignments.append(e)
                else:
                    logging.debug(f"No roles were found under: {ent[1]}")

            if entity_type in ENTITY_TYPES.keys():
                logging.debug(f"Filtering assignments by entity type: {entity_type}")
                ret_assignments = [asc for asc in ret_assignments if asc['ent_type'] == entity_type[:-1]]

            if role_type in RoleTypes.ROLE_TYPES:
                logging.debug(f"Filtering assignments by role type: {role_type}")
                ret_assignments = [asc for asc in ret_assignments if asc['role_type'] == role_type]

        return ret_assignments

    @report_metadata(report_bin_type="pdf")
    def get_risk(self,
                 token: str = None,
                 report: bool = True) -> bytes:
        """API for WhiteSource
        :token: Token of scope
        :token_type: Scope Type (organization, product, project)
        :return bytes (pdf)
        :rtype: bytes
        """
        report_name = "Risk Report"
        token_type, kv_dict = self.__set_token_in_body__(token)
        if not report:
            logging.error(f"Report {report_name} is supported in pdf format. (set report=True)")
        elif token_type == PROJECT:
            logging.error(f"{report_name} is unsupported on project")
        else:
            logging.debug(f"Running {report_name} on {token_type}")
            return self.__generic_get__(get_type='RiskReport', token_type=token_type, kv_dict=kv_dict)

    @report_metadata(report_bin_type="xlsx")
    def get_library_location(self,
                             token: str = None,
                             report: bool = False) -> Union[list, bytes]:
        report_name = "Library Location"
        """
        :param token: The token that the request will be created on
        :return: bytes (xlsx)
        :rtype bytes
        """
        token_type, kv_dict = self.__set_token_in_body__(token)
        if report and token_type == PROJECT:
            logging.error(f"{report_name} report is unsupported on {token_type}")
        elif report:
            logging.debug(f"Running {report_name} report on {token_type}")
            ret =  self.__generic_get__(get_type='LibraryLocationReport', token_type=token_type, kv_dict=kv_dict)
        elif not report and token_type == ORGANIZATION:
            logging.error(f"{report_name} is unsupported on {token_type}")
            ret = None
        else:
            logging.debug(f"Running {report_name} on {token_type}")
            ret =  self.__generic_get__(get_type='LibraryLocations', token_type=token_type, kv_dict=kv_dict)

        return ret['libraryLocations'] if isinstance(ret, dict) else ret

    @report_metadata(report_bin_type="xlsx")
    def get_license_compatibility(self,
                                  token: str = None,
                                  report: bool = False) -> bytes:
        report_name = "License Compatibility Report"
        """
        :param token: The token that the request will be created on
        :return: bytes (xlsx)
        :rtype bytes
        """
        token_type, kv_dict = self.__set_token_in_body__(token)
        if not report:
            logging.error(f"{report_name} is supported in xlsx format. (set report=True)")
        elif token_type == ORGANIZATION:
            logging.error(f"{report_name} is unsupported on organization level")
        else:
            logging.debug(f"Running {report_name} on {token_type}")
            return self.__generic_get__(get_type='LicenseCompatibilityReport', token_type=token_type, kv_dict=kv_dict)

    @report_metadata(report_bin_type="xlsx")
    def get_due_diligence(self,
                          token: str = None,
                          report: bool = False) -> Union[list, bytes]:
        report_name = "Due Diligence Report"
        f""" {report_name}
        :param token: The token that the request will be created on str
        :param token: The token that the request will be created on bool - Should 
        :return: list or bytes (xlsx)
        :rtype list or bytes
        """
        token_type, kv_dict = self.__set_token_in_body__(token)
        if not report:
            kv_dict["format"] = "json"
        logging.debug(f"Running {report_name} on {token_type}")
        ret = self.__generic_get__(get_type='DueDiligenceReport', token_type=token_type, kv_dict=kv_dict)

        return ret['licenses'] if isinstance(ret, dict) else ret

    @report_metadata(report_bin_type="xlsx")
    def get_attributes(self,
                       token: str = None) -> bytes:
        """
        :param token: The token that the request will be created on
        :return: bytes (xlsx)
        :rtype bytes
        """
        report_name = "Attributes Report"
        token_type, kv_dict = self.__set_token_in_body__(token)
        if token_type == PROJECT:
            logging.error(f"{report_name} is unsupported on project")
        else:
            logging.debug(f"Running {token_type} {report_name}")
            return self.__generic_get__(get_type='AttributesReport', token_type=token_type, kv_dict=kv_dict)

    @report_metadata(report_bin_type=["html", 'txt'])
    def get_attribution(self,
                        reporting_aggregation_mode: str,
                        token: str,
                        report_header: str = "Attribution Report",
                        report_title: str = None,
                        report_footer: str = None,
                        reporting_scope: str = None,
                        missing_license_display_option: str = "BLANK",
                        export_format: str = "JSON",
                        license_reference_text_placement: str = "LICENSE_SECTION",
                        custom_attribute: str = None,
                        include_versions: str = True) -> Union[dict, bytes]:
        report_name = "Attribution Report"
        token_type, kv_dict = self.__set_token_in_body__(token)
        if token_type == ORGANIZATION:
            logging.error(f"{report_name} is unsupported on organization")
        elif reporting_aggregation_mode not in ['BY_COMPONENT', 'BY_PROJECT']:
            logging.error(f"{report_name} incorrect reporting_aggregation_mode value. Supported: BY_COMPONENT or BY_PROJECT")
        elif missing_license_display_option not in ['BLANK', 'GENERIC_LICENSE']:
            logging.error(f"{report_name} missing_license_display_option value. Supported: BLANK or GENERIC_LICENSE")
        elif export_format not in ['TXT', 'HTML', 'JSON']:
            logging.error(f"{report_name} incorrect export_format value. Supported: TXT, HTML or JSON")
        elif reporting_scope not in [None, 'SUMMARY', 'LICENSES', 'COPYRIGHTS', 'NOTICES', 'PRIMARY_ATTRIBUTES']:
            logging.error(f"{report_name} incorrect reporting scope value. Supported: SUMMARY, LICENSES, COPYRIGHTS, NOTICES or PRIMARY_ATTRIBUTES")
        elif license_reference_text_placement not in ['LICENSE_SECTION', 'APPENDIX_SECTION']:
            logging.error(f"{report_name} incorrect license_reference_text_placement value. Supported:  LICENSE_SECTION or APPENDIX_SECTION  ")
        else:
            kv_dict['reportHeader'] = report_header
            kv_dict['reportTitle'] = report_title
            kv_dict['reportFooter'] = report_footer
            kv_dict['reportingScope'] = reporting_scope
            kv_dict['reportingAggregationMode'] = reporting_aggregation_mode
            kv_dict['missingLicenseDisplayOption'] = missing_license_display_option
            kv_dict['exportFormat'] = export_format
            kv_dict['licenseReferenceTextPlacement'] = license_reference_text_placement
            kv_dict['customAttribute'] = custom_attribute
            kv_dict['includeVersions'] = include_versions
            logging.debug(f"Running {token_type} {report_name}")

            return self.__generic_get__(get_type='AttributionReport', token_type=token_type, kv_dict=kv_dict)

    @report_metadata(report_bin_type="xlsx")
    def get_effective_licenses(self,
                               token: str = None) -> bytes:
        """
        :param token: The token that the request will be created on
        :return: bytes (xlsx)
        :rtype bytes
        """
        report_name = 'Effective Licenses Report'
        token_type, kv_dict = self.__set_token_in_body__(token)
        if token_type == PROJECT:
            logging.error(f"{report_name} is unsupported on project")
        else:
            logging.debug(f"Running {token_type} {report_name}")
            return self.__generic_get__(get_type='EffectiveLicensesReport', token_type=token_type, kv_dict=kv_dict)

    @report_metadata(report_bin_type="xlsx")
    def get_bugs(self,
                 report: bool = True,
                 token: str = None) -> bytes:
        """
        :param report: True to generate document file (currently the only option supported)
        :param token: The token that the request will be created on
        :return: bytes (xlsx)
        :rtype bytes
        """
        report_name = 'Bugs Report'
        ret = None
        if report:
            token_type, kv_dict = self.__set_token_in_body__(token)
            logging.debug(f"Running {token_type} {report_name}")

            ret = self.__generic_get__(get_type='BugsReport', token_type=token_type, kv_dict=kv_dict)
        else:
            logging.error(f"{report_name} is only supported as xls (set report=True")

        return ret

    @report_metadata(report_bin_type="xlsx")
    def get_request_history(self,
                            plugin: bool = False,
                            report: bool = True,
                            token: str = None) -> bytes:
        """
        :param report: True to generate document file (currently the only option supported)
        :param plugin: bool
        :param token: The token that the request will be created on str
        :return: bytes (xlsx)
        :rtype bytes
        """
        report_name = 'Request History Report'
        token_type, kv_dict = self.__set_token_in_body__(token)
        ret = None
        if not report:
            logging.error(f"{report_name} is only supported as xlsx (set report=True")
        elif plugin and token_type == ORGANIZATION:
            ret = self.__generic_get__(get_type='PluginRequestHistoryReport', token_type=token_type, kv_dict=kv_dict)
        elif plugin:
            logging.error(f"Plugin {report_name} unsupported for {token_type}")
        else:
            logging.debug(f"Running {token_type} {report_name}")
            ret = self.__generic_get__(get_type='RequestHistoryReport', token_type=token_type, kv_dict=kv_dict)

        return ret

    def get_product_of_project(self,
                               token: str) -> dict:
        project_scope = self.get_scope_by_token(token=token)
        if project_scope['type'] == PROJECT:
            return self.get_scope_by_token(token=project_scope['productToken'])

    def get_project(self,
                    token: str) -> dict:
        all_projects = self.get_projects()
        for project in all_projects:
            if compare_digest(project['token'], token):
                return project
        logging.error(f"Project with token: {token} was not found")

    @check_permission(permissions=[ORGANIZATION])
    def get_users(self) -> list:
        report_name = 'Users'
        token_type, kv_dict = self.__set_token_in_body__()

        return self.__generic_get__(get_type='AllUsers', token_type="")['users']

    def get_tags(self,
                 token: str = None) -> list:
        report_name = "Tags"
        token_type, kv_dict = self.__set_token_in_body__(token)

        if token and token_type == PROJECT or self.token_type == PROJECT:                              # getProjectTags
            ret = self.__generic_get__(get_type="ProjectTags", token_type="", kv_dict=kv_dict)['projectTags']
        elif token and token_type == PRODUCT:                                                          # getProductTags
            ret = self.__generic_get__(get_type="ProductTags", token_type="", kv_dict=kv_dict)['productTags']
        # Cases where no Token is specified
        elif not token and token_type == ORGANIZATION:
            product_tags = self.__generic_get__(get_type="ProductTags", token_type=self.token_type, kv_dict=kv_dict)['productTags'] # getOrganizationProductTags
            for prod in product_tags:
                prod['type'] = PRODUCT
            project_tags = self.__generic_get__(get_type="ProjectTags", token_type=self.token_type, kv_dict=kv_dict)['projectTags']  # getOrganizationProductTags
            for prod in product_tags:
                prod['type'] = PROJECT
            ret = product_tags + project_tags
        elif not token and token_type == PRODUCT:
            ret = self.__generic_get__(get_type="ProjectTags", token_type=self.token_type, kv_dict=kv_dict)['projectTags'] # getProductProjectTags
        logging.debug(f"Getting {report_name} on {token_type} token: {token}")

        return ret

    def delete_scope(self,
                     token: str) -> dict:
        """
        :param token: token of entity to delete (product or project)
        :return: dict whether succeeded.
        :rtype dict
        """
        token_type, kv_dict = self.__set_token_in_body__(token)
        if token_type == PROJECT:
            project = self.get_project(token)
            kv_dict['productToken'] = project['productToken']
        logging.debug(f"Deleting {token_type}: {self.get_scope_name_by_token(token)} Token: {token}")

        return self.__call_api__(f"delete{token_type.capitalize()}", kv_dict)

    def get_libraries(self,
                      search_value: str,
                      version: str = None,
                      search_only_name: bool = False,
                      global_search: bool = True) -> list:
        """
        :param search_only_name: Specify to return results that match the exact name
        :param version: Optional version of the searched library
        :param search_value: Search string to search
        :param global_search: whether to search global database.
        :return:
        """
        if global_search:
            logging.debug(f"Performing Global Search with value: \'{search_value}\'")
            libs = self.__call_api__(request_type="librarySearch", kv_dict={"searchValue": search_value}).get('libraries')
            if version:                                                     # Filtering by version # TODO Good idea to extend with <>~
                logging.debug(f"Filtering search value: \'{search_value}\' by version: {version}")
                libs = [lib for lib in libs if lib.get('version') == version]
            if search_only_name:
                logging.debug(f"Filtering search results of search value \'{search_value}\' by exact name")
                libs = [lib for lib in libs if lib.get('name') == search_value]
            logging.info(f"Global search found {len(libs)} results for search value: \'{search_value}\'")
        else:
            libs = self.get_inventory()

        return libs

    def get_library_details(self,
                            name: str,
                            lib_type: str,
                            version: str,
                            architecture: str = None,
                            group: str = None,
                            language_version: str = None,
                            include_request_token: bool = False,
                            key_id: str = None,
                            languages: list = None) -> list:
        search_values = {"name": "libraryName",
                         "lib_type": "libraryType",
                         "version": "libraryVersion",
                         "architecture": "architecture",
                         "group": "libraryGroup",
                         "language_version": "languageVersion",
                         "include_request_token": "includeRequestToken",
                         "key_id": "keyId"}

        if lib_type == "Source Library" and languages:
            logging.debug(f"Replacing \"Source Library\" Type with {languages[0]}")
            lib_type = languages[0]

        if lib_type in LibTypes.type_to_lib_t.keys():
            logging.debug(f"Replacing {lib_type} Type with {LibTypes.type_to_lib_t[lib_type]}")
            lib_type = LibTypes.type_to_lib_t[lib_type]

        kv_dict = {}
        local_vars = locals()                                    # Iterating method variables to set search values
        for val in search_values.items():
            if local_vars[val[0]] is not None:
                kv_dict[val[1]] = local_vars[val[0]]
        ret = self.__generic_get__(get_type="LibraryInfo", token_type="", kv_dict=kv_dict).get('librariesInformation')

        return ret

    def set_alerts_status(self,
                          alert_uuids: Union[list, str],
                          status: str = None,
                          comments: str = None) -> dict:
        """
        :param alert_uuids: specify an alert's uuid or list of them
        :param status: status can be "Ignored" or "Active""
        :param comments: specify comment
        :return: dict whether succeeded
        :rtype dict
        """
        token_type, kv_dict = self.__set_token_in_body__()
        if not alert_uuids:
            logging.error(f"alert_uu_ids must be provided")
        elif status not in ALERT_STATUSES:
            logging.error(f'{status} status is not allowed. Must be "Ignored" or "Active"')
        else:
            if isinstance(alert_uuids, str):
                alert_uuids = [alert_uuids]
            kv_dict['alertUuids'] = alert_uuids
            kv_dict['status'] = status
            kv_dict['comments'] = comments

            return self.__call_api__(request_type='setAlertsStatus', kv_dict=kv_dict)<|MERGE_RESOLUTION|>--- conflicted
+++ resolved
@@ -524,10 +524,7 @@
                     lic['spdxName'] = "AGPL-1.0"
                 elif lic.get('name') == "BSD Zero":
                     lic['spdxName'] = "0BSD"
-<<<<<<< HEAD
-=======
-
->>>>>>> 2285b30c
+
                 if lic.get('spdxName'):
                     logging.info(f"Fixed spdxName of {lic['name']} to {lic['spdxName']}")
                 else:
